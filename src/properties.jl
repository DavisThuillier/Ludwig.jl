--- conflicted
+++ resolved
@@ -35,25 +35,12 @@
 
 """
     longitudinal_conductivity(L, vx, E, dV, T)
-<<<<<<< HEAD
-
-Compute the ``\\sigma_xx`` component of the conductivity tensor.
 """
 function longitudinal_conductivity(L, vx, E, dV, T)
     fd = f0.(E, T) # Fermi dirac on grid points
 
     σxx = inner_product(vx, vx, L, fd .* (1 .- fd) .* dV)
 
-=======
-
-Compute the ``\\sigma_xx`` component of the conductivity tensor.
-"""
-function longitudinal_conductivity(L, vx, E, dV, T)
-    fd = f0.(E, T) # Fermi dirac on grid points
-
-    σxx = inner_product(vx, vx, L, fd .* (1 .- fd) .* dV)
-
->>>>>>> cb127da5
     return (G0 / (2π)) * (σxx / T)
 end
 
@@ -68,7 +55,6 @@
     fd = f0.(E, T) # Fermi dirac on grid points
 
     prefactor = 2 * hbar * e_charge / T # hbar * e_charge converts hbar to units of J.s
-<<<<<<< HEAD
 
     η = prefactor * 0.25 * inner_product(Dxx .- Dyy, Dxx .- Dyy, L, fd .* (1 .- fd) .* dV)
 
@@ -76,33 +62,6 @@
 end
 
 """
-    ηB2g(L, E, dVs, Dxy, T)
-
-Compute the B2g viscosity from the deformation potentials `Dxx` and `Dyy`.
-
-For correct conversion to SI units, `E`, `Dxy`, and `T` must be expressed in units of eV and dV must be in units of ``(2pi / a)^2,`` where ``a`` is the lattice constant.
-"""
-function ηB2g(L, E, dV, Dxy, T)
-    fd = f0.(E, T) # Fermi dirac on grid points
-
-    prefactor = 2 * hbar * e_charge / T # hbar * e_charge converts hbar to units of J.s
-
-    η = prefactor * inner_product(Dxy, Dxy, L, fd .* (1 .- fd) .* dV)
-=======
-
-    η = prefactor * 0.25 * inner_product(Dxx .- Dyy, Dxx .- Dyy, L, fd .* (1 .- fd) .* dV)
->>>>>>> cb127da5
-
-    return η
-end
-
-"""
-<<<<<<< HEAD
-    σ_lifetime(L, v, E, dV, T)
-
-Compute the effective scattering lifetime corresponding the conductivity.
-"""
-=======
     ηB2g(L, E, dVs, Dxy, T)
 
 Compute the B2g viscosity from the deformation potentials `Dxx` and `Dyy`.
@@ -124,7 +83,6 @@
 
 Compute the effective scattering lifetime corresponding the conductivity.
 """
->>>>>>> cb127da5
 function σ_lifetime(L, v, E, dV, T)
     fd = f0.(E, T) # Fermi dirac on grid points
     w = fd .* (1 .- fd)
@@ -151,7 +109,6 @@
     w = fd .* (1 .- fd)
 
     D = Dxx .- Dyy
-<<<<<<< HEAD
 
     norm = 0.0
     for i in eachindex(D)
@@ -176,18 +133,4 @@
 
 function hall_coefficient(L, k, v, E, dV, T; kwargs)
     _momentum_derivative(kwargs[:n_ε], kwargs[:n_θ], kwargs[:n_bands], k, v, E)
-
-
-=======
-
-    norm = 0.0
-    for i in eachindex(D)
-        norm += w[i] * dV[i] * D[i]^2
-    end
-    η = inner_product(D, D, L, w .* dV)
-
-    τ_eff = real( η / norm)
-
-    return τ_eff * hbar
->>>>>>> cb127da5
 end