using Ludwig
using HDF5
using StaticArrays
using CairoMakie, LaTeXStrings, Colors

# Set default font to Computer Modern so figures have same font as paper
MT = Makie.MathTeXEngine
mt_fonts_dir = joinpath(dirname(pathof(MT)), "..", "assets", "fonts", "NewComputerModern")

set_theme!(fonts = (
    regular = joinpath(mt_fonts_dir, "NewCM10-Regular.otf"),
    bold = joinpath(mt_fonts_dir, "NewCM10-Bold.otf")
))

using Interpolations
using LinearAlgebra
using LsqFit
using DelimitedFiles
import Statistics: mean

include("LudwigIO.jl")

##################
### Fit Models ###
##################

model_0(t, p) = p[1] .+ p[2] * t.^2
model_1(t, p) = p[1] .+ p[2] * t.^p[3]
model_2(t, p) = p[1] .+ 1 ./ (p[2] .+ p[3] * t.^2)
model_3(t, p) = p[1] .+ 1 ./ (p[2] .+ p[3] * t.^p[4])

##################################
### Property Wrapper Functions ###
##################################

<<<<<<< HEAD
function get_σ(L, k, v, E, dV, T; kwargs)
=======
function get_σ(L, k, v, E, dV, T)
>>>>>>> cb127da5
    σ = Ludwig.conductivity(L, v, E, dV, T)
    return σ / c
end

<<<<<<< HEAD
function get_σxx(L, k, v, E, dV, T; kwargs)
=======
function get_σxx(L, k, v, E, dV, T)
>>>>>>> cb127da5
    σxx = Ludwig.longitudinal_conductivity(L, first.(v), E, dV, T)
    return σxx / c
end

<<<<<<< HEAD
function get_ρ(L, k, v, E, dV, T; kwargs)
=======
function get_ρ(L, k, v, E, dV, T)
>>>>>>> cb127da5
    σxx = Ludwig.longitudinal_conductivity(L, first.(v), E, dV, T)
    return c / σxx
end

<<<<<<< HEAD
function get_ηB1g(L, k, v, E, dV, T; kwargs)
=======
function get_ηB1g(L, k, v, E, dV, T)
>>>>>>> cb127da5
    ℓ = length(k)
    Dxx = zeros(Float64, ℓ)
    Dyy = zeros(Float64, ℓ)
    for i in eachindex(k)
        μ = (i-1)÷(ℓ÷3) + 1 # Band index
<<<<<<< HEAD
        Dxx[i] = dii_μ(k[i], 1, μ)
        Dyy[i] = dii_μ(k[i], 2, μ)
=======
        Dxx[i] = dii_μ(k[i], 1, μ, δ)
        Dyy[i] = dii_μ(k[i], 2, μ, δ)
>>>>>>> cb127da5
    end

    return Ludwig.ηB1g(L, E, dV, Dxx, Dyy, T) / (a^2 * c)
end

<<<<<<< HEAD
function get_ηB2g(L, k, v, E, dV, T; kwargs)
=======
function get_ηB2g(L, k, v, E, dV, T)
>>>>>>> cb127da5
    ℓ = length(k)
    Dxy = zeros(Float64, ℓ)
    for i in eachindex(k)
        μ = (i-1)÷(ℓ÷3) + 1 # Band index
        Dxy[i] = dxy_μ(k[i], μ)
<<<<<<< HEAD
    end

    return Ludwig.ηB2g(L, E, dV, Dxy, T) / (a^2 * c)
end

function get_τeff_σ(L, k, v, E, dV, T; kwargs)
    return Ludwig.σ_lifetime(L, v, E, dV, T)
end

function get_τeff_η(L, k, v, E, dV, T; kwargs)
    ℓ = length(k)
    Dxx = zeros(Float64, ℓ)
    Dyy = zeros(Float64, ℓ)
    for i in eachindex(k)
        μ = (i-1)÷(ℓ÷3) + 1 # Band index
        Dxx[i] = dii_μ(k[i], 1, μ)
        Dyy[i] = dii_μ(k[i], 2, μ)
    end

    return Ludwig.η_lifetime(L, Dxx, Dyy, E, dV, T)
end

function get_γ_ηB1g(L, k, v, E, dV, T; kwargs)
    Dxx = dii_μ.(k, 1, 3)
    Dyy = dii_μ.(k, 2, 3)

    return Ludwig.ηB1g(L, E, dV, Dxx, Dyy, T) / (a^2 * c)
end

function get_γ_ηB2g(L, k, v, E, dV, T; kwargs)
    Dxy = dxy_μ.(k, 3)

    return Ludwig.ηB2g(L, E, dV, Dxy, T) / (a^2 * c)
end

function get_Rh(L, k, v, E, dV, T; kwargs)
    Ludwig.hall_coefficient(L, k, v, E, dV, T; kwargs)
end

###############################
### Visualization Utilities ###
###############################

function rational_format(x)
    x = Rational(x)
    if x == 0
        return L"0"
    elseif x == 1
        return L"\pi"
    elseif denominator(x) == 1
        return L"%$(numerator(x)) \pi"
    elseif numerator(x) == 1
        return L"\frac{\pi}{%$(denominator(x))}"
    elseif numerator(x) == -1
        return L"-\frac{\pi}{%$(denominator(x))}"
    else 
        return L"\frac{%$(numerator(x))}{%$(denominator(x))} \pi"
=======
    end

    return Ludwig.ηB2g(L, E, dV, Dxy, T) / (a^2 * c)
end

###############################
### Visualization Utilities ###
###############################

function rational_format(x)
    x = Rational(x)
    if x == 0
        return L"0"
    elseif x == 1
        return L"\pi"
    elseif denominator(x) == 1
        return L"%$(numerator(x)) \pi"
    elseif numerator(x) == 1
        return L"\frac{\pi}{%$(denominator(x))}"
    elseif numerator(x) == -1
        return L"-\frac{\pi}{%$(denominator(x))}"
    else 
        return L"\frac{%$(numerator(x))}{%$(denominator(x))} \pi"
    end
end

function parity(v)
    ℓ = length(v) ÷ 3

    p = 0.0
    for μ in 1:3
        for i in 1:(ℓ ÷ 2)
            p += sign(v[ℓ * (μ - 1) + i] * v[ℓ * (μ - 1) + mod(i - 1 + ℓ÷2, ℓ) + 1])
        end
>>>>>>> cb127da5
    end
end

<<<<<<< HEAD
function parity(v)
    ℓ = length(v) ÷ 3

    p = 0.0
    for μ in 1:3
        for i in 1:(ℓ ÷ 2)
            p += sign(v[ℓ * (μ - 1) + i] * v[ℓ * (μ - 1) + mod(i - 1 + ℓ÷2, ℓ) + 1])
        end
    end

    return p / (3*ℓ) 
end

function single_band_parity(v)
    ℓ = length(v)

    p = 0.0
    for i in 1:(ℓ ÷ 2)
        p += sign(real(v[i] * v[mod(i - 1 + ℓ÷2, ℓ) + 1]))
    end

    return 2 * p / ℓ 
end

function mirror_x(v, n_ε, n_θ)
    M = reshape(v, n_ε - 1, 4 * (n_θ - 1)) # Vector reshaped so that each row corresponds to an energy contour

    return vec(reverse(M, dims = 2))
end

=======
    return p / (3*ℓ) 
end

function single_band_parity(v)
    ℓ = length(v)

    p = 0.0
    for i in 1:(ℓ ÷ 2)
        p += sign(real(v[i] * v[mod(i - 1 + ℓ÷2, ℓ) + 1]))
    end

    return 2 * p / ℓ 
end

function mirror_x(v, n_ε, n_θ)
    M = reshape(v, n_ε - 1, 4 * (n_θ - 1)) # Vector reshaped so that each row corresponds to an energy contour

    return vec(reverse(M, dims = 2))
end

>>>>>>> cb127da5
function mirror_y(v, n_ε, n_θ)
    M = copy(reshape(v, n_ε - 1, 4 * (n_θ - 1))) # Vector reshaped so that each row corresponds to an energy contour

    display(M)
    M .= circshift(M, (0, -2))
    display(M)
    reverse!(M, dims = 2)
    display(M)
    M .= circshift(M, (0, 2))
    display(M)

    return vec(M)
end

function mirror_symmetrize(v1, v2, n_ε, n_θ)
    W = Matrix{Float64}(undef, 2, 2)
    W[1,1] = dot(v1, mirror_x(v1, n_ε, n_θ))
    W[1,2] = dot(v1, mirror_x(v2, n_ε, n_θ))
    W[2,1] = dot(v2, mirror_x(v1, n_ε, n_θ))
    W[2,2] = dot(v2, mirror_x(v2, n_ε, n_θ))

    weights = eigvecs(W)
    @show weights

    w1 = weights[1,1] * v1 + weights[2,1] * v2
    w2 = weights[1,2] * v1 + weights[2,2] * v2

    theta1 = mean(mod.(angle.(w1), pi))
    theta2 = mean(mod.(angle.(w2), pi))

    w1 = real.(exp(- im * theta1) * w1)
    w2 = real.(exp(- im * theta2) * w2)

    return w1, w2
<<<<<<< HEAD
=======
end

function mirror_gamma_modes(T, n_ε, n_θ, Uee)
    file = joinpath(data_dir, "Sr2RuO4_γ_$(T)_$(n_ε)x$(n_θ).h5")

    L, k, v, E, dV, corners, corner_ids = load(file, T; symmetrized = true)
    L *= 0.5 * Uee^2

    eigenvectors = eigvecs(L)

    v1 = eigenvectors[:, 3]
    v2 = eigenvectors[:, 4]

    w1, w2 = mirror_symmetrize(v1, v2, n_ε, n_θ)

    quads = Vector{Vector{SVector{2, Float64}}}(undef, 0)
    for i in 1:size(corner_ids)[1]
        push!(quads, map(x -> SVector{2}(corners[x, :]), corner_ids[i, :]))
    end

    f = Figure(size = (1000,1000), fontsize = 30)
    ax  = Axis(f[1,1], aspect = 1.0, 
        # title = latexstring("\$ \\tau_{$(i -1)} = $(round(real(1 / eigenvalues[i]), digits = 6)) \\text{ ps}\$"), 
        limits = (-0.5, 0.5, -0.5, 0.5),
        xlabel = L"k_x",
        xticks = map(x -> (x // 4), -4:1:4),
        xtickformat = values -> rational_format.(values),
        ylabel = L"k_y",
        yticks = map(x -> (x // 4), -4:1:4),
        ytickformat = values -> rational_format.(values),
        xlabelsize = 30,
        ylabelsize = 30,
        # yautolimitmargin = (0.05f0, 0.1f0)
    )
    p = poly!(ax, quads, color = real.(w1) / maximum(abs.(w1)), colormap = :roma100, colorrange = (-1, 1)
    )

    Colorbar(f[1,2], p,) #label = L"\varepsilon - \mu \,(\text{eV})", labelsize = 30)
    display(f)
    outfile = joinpath(plot_dir, "23 August 2024", "Sr2RuO4_γ_12K_mode_3_4_mirror_symmetrized_1.png")
    # save(outfile, f)

    f = Figure(size = (1000,1000), fontsize = 30)
    ax  = Axis(f[1,1], aspect = 1.0, 
        # title = latexstring("\$ \\tau_{$(i -1)} = $(round(real(1 / eigenvalues[i]), digits = 6)) \\text{ ps}\$"), 
        limits = (-0.5, 0.5, -0.5, 0.5),
        xlabel = L"k_x",
        xticks = map(x -> (x // 4), -4:1:4),
        xtickformat = values -> rational_format.(values),
        ylabel = L"k_y",
        yticks = map(x -> (x // 4), -4:1:4),
        ytickformat = values -> rational_format.(values),
        xlabelsize = 30,
        ylabelsize = 30,
        # yautolimitmargin = (0.05f0, 0.1f0)
    )
    p = poly!(ax, quads, color = real.(w2) / maximum(abs.(w2)), colormap = :roma100, colorrange = (-1, 1)
    )

    Colorbar(f[1,2], p,) #label = L"\varepsilon - \mu \,(\text{eV})", labelsize = 30)
    display(f)
    outfile = joinpath(plot_dir, "23 August 2024", "Sr2RuO4_γ_12K_mode_3_4_mirror_symmetrized_2.png")
    # save(outfile, f)
>>>>>>> cb127da5
end

function mirror_gamma_modes(T, n_ε, n_θ, Uee)
    file = joinpath(data_dir, "Sr2RuO4_γ_$(T)_$(n_ε)x$(n_θ).h5")

    L, k, v, E, dV, corners, corner_ids = load(file, T; symmetrized = true)
    L *= 0.5 * Uee^2

    eigenvectors = eigvecs(L)

    v1 = eigenvectors[:, 3]
    v2 = eigenvectors[:, 4]

    w1, w2 = mirror_symmetrize(v1, v2, n_ε, n_θ)

    quads = Vector{Vector{SVector{2, Float64}}}(undef, 0)
    for i in 1:size(corner_ids)[1]
        push!(quads, map(x -> SVector{2}(corners[x, :]), corner_ids[i, :]))
    end

    f = Figure(size = (1000,1000), fontsize = 30)
    ax  = Axis(f[1,1], aspect = 1.0, 
        # title = latexstring("\$ \\tau_{$(i -1)} = $(round(real(1 / eigenvalues[i]), digits = 6)) \\text{ ps}\$"), 
        limits = (-0.5, 0.5, -0.5, 0.5),
        xlabel = L"k_x",
        xticks = map(x -> (x // 4), -4:1:4),
        xtickformat = values -> rational_format.(values),
        ylabel = L"k_y",
        yticks = map(x -> (x // 4), -4:1:4),
        ytickformat = values -> rational_format.(values),
        xlabelsize = 30,
        ylabelsize = 30,
        # yautolimitmargin = (0.05f0, 0.1f0)
    )
    p = poly!(ax, quads, color = real.(w1) / maximum(abs.(w1)), colormap = :roma100, colorrange = (-1, 1)
    )

    Colorbar(f[1,2], p,) #label = L"\varepsilon - \mu \,(\text{eV})", labelsize = 30)
    display(f)
    outfile = joinpath(plot_dir, "23 August 2024", "Sr2RuO4_γ_12K_mode_3_4_mirror_symmetrized_1.png")
    # save(outfile, f)

    f = Figure(size = (1000,1000), fontsize = 30)
    ax  = Axis(f[1,1], aspect = 1.0, 
        # title = latexstring("\$ \\tau_{$(i -1)} = $(round(real(1 / eigenvalues[i]), digits = 6)) \\text{ ps}\$"), 
        limits = (-0.5, 0.5, -0.5, 0.5),
        xlabel = L"k_x",
        xticks = map(x -> (x // 4), -4:1:4),
        xtickformat = values -> rational_format.(values),
        ylabel = L"k_y",
        yticks = map(x -> (x // 4), -4:1:4),
        ytickformat = values -> rational_format.(values),
        xlabelsize = 30,
        ylabelsize = 30,
        # yautolimitmargin = (0.05f0, 0.1f0)
    )
    p = poly!(ax, quads, color = real.(w2) / maximum(abs.(w2)), colormap = :roma100, colorrange = (-1, 1)
    )

    Colorbar(f[1,2], p,) #label = L"\varepsilon - \mu \,(\text{eV})", labelsize = 30)
    display(f)
    outfile = joinpath(plot_dir, "23 August 2024", "Sr2RuO4_γ_12K_mode_3_4_mirror_symmetrized_2.png")
    # save(outfile, f)
end

#############
### Plots ###
#############

function display_heatmap(file, T)
    Γ, _, _, E, dV, _, _ = load(file, T)

    T = kb * T

    fd = f0.(E, T) # Fermi dirac on grid points
    D = diagm(sqrt.(dV .* fd .* (1 .- fd)))
    M = D * Γ * inv(D)

    f = Figure(size = (2000, 2000))
    ax = Axis(f[1,1], aspect = 1.0, 
    backgroundcolor = :transparent,
        leftspinevisible = false,
        rightspinevisible = false,
        bottomspinevisible = false,
        topspinevisible = false,
        xticklabelsvisible = false, 
        yticklabelsvisible = false,
        xgridcolor = :transparent,
        ygridcolor = :transparent,
        xminorticksvisible = false,
        yminorticksvisible = false,
        xticksvisible = false,
        yticksvisible = false,
        xautolimitmargin = (0.0,0.0),
        yautolimitmargin = (0.0,0.0),
        yreversed = true
    )
    b = 6e-4
    h = heatmap!(ax, -M, colormap = :lisbon, colorrange = (-b, b))
    # h = heatmap!(ax, abs.(M-M') / norm(M), colormap = :lisbon) #, colorrange = (-b, b))
    # Colorbar(f[1,2], h)
    display(f)
    # save(joinpath(plot_dir,"23 August 2024","Sr2RuO4_interband_heatmap.png"), f)
end

function modes(T, n_ε, n_θ, Uee, Vimp; include_impurity = false)
<<<<<<< HEAD
    file = joinpath(data_dir, material*"_$(T)_$(n_ε)x$(n_θ).h5")
=======
    file = joinpath(data_dir, "Sr2RuO4_$(T)_$(n_ε)x$(n_θ).h5")
>>>>>>> cb127da5

    L, k, v, E, dV, corners, corner_ids = load(file, T; symmetrized = true)
    L *= 0.5 * Uee^2

    if include_impurity
<<<<<<< HEAD
        impfile = joinpath(data_dir, material*"_imp_$(T)_$(n_ε)x$(n_θ).h5")
=======
        impfile = joinpath(data_dir, "Sr2RuO4_unitary_imp_$(T)_$(n_ε)x$(n_θ).h5")
>>>>>>> cb127da5
        Limp, _, _, _, _, _, _ = load(impfile, T)
        L += Limp * Vimp^2
    end

    T *= kb

    @time eigenvalues  = eigvals(L)
    eigenvalues *= 1e-9 / hbar
<<<<<<< HEAD

    @show eigenvalues[1:5]

    return nothing

    @time eigenvectors = eigvecs(L)
    parities = Vector{Float64}(undef, length(eigenvalues))
    for i in eachindex(eigenvalues)
        parities[i] = parity(eigenvectors[:, i])
    end

    # f = Figure(size = (700, 500), fontsize = 24)
    # ax = Axis(f[1,1],
    #         xlabel = "Mode Index",
    #         ylabel = L"\lambda \,(\mathrm{ps}^{-1})"
    # )
    # for i in 1:50
    #     if i  < 5
    #         scatter!(ax, i, eigenvalues[i], 
    #         color = :gray, 
    #         )
    #     else
    #         scatter!(ax, i, eigenvalues[i], 
    #         #color = parities[i] > 0 ? :orange : :blue, 
    #         )
    #     end
    # end

    # orange_marker = MarkerElement(color = :orange, marker = :circle, markersize = 15,
    # strokecolor = :orange)
    # blue_marker = MarkerElement(color = :blue, marker = :circle, markersize = 15,
    # strokecolor = :blue)
    # gray_marker = MarkerElement(color = :gray, marker = :circle, markersize = 15,
    # strokecolor = :gray)
=======

    @show eigenvalues[1:5]

    # f = Figure(size = (700, 500), fontsize = 24)
    # ax = Axis(f[1,1],
    #         xlabel = "Mode Index",
    #         ylabel = L"\lambda \,(\mathrm{ps}^{-1})"
    # )
    # for i in 1:50
    #     if i  < 5
    #         scatter!(ax, i, eigenvalues[i], 
    #         color = :gray, 
    #         )
    #     else
    #         scatter!(ax, i, eigenvalues[i], 
    #         #color = parities[i] > 0 ? :orange : :blue, 
    #         )
    #     end
    # end

    # orange_marker = MarkerElement(color = :orange, marker = :circle, markersize = 15,
    # strokecolor = :orange)
    # blue_marker = MarkerElement(color = :blue, marker = :circle, markersize = 15,
    # strokecolor = :blue)
    # gray_marker = MarkerElement(color = :gray, marker = :circle, markersize = 15,
    # strokecolor = :gray)

    # axislegend(ax, [orange_marker, blue_marker, gray_marker], ["Even", "Odd", L"\tau \to \infty"], position = :rb)
    # display(f)

    # outfile = joinpath(plot_dir, "23 August 2024", "Sr2RuO4_spectrum_1_to_50.png")
    # save(outfile, f)

    return nothing
    
    @time eigenvectors = eigvecs(L)
    parities = Vector{Float64}(undef, length(eigenvalues))
    for i in eachindex(eigenvalues)
        parities[i] = parity(eigenvectors[:, i])
    end
>>>>>>> cb127da5

    # axislegend(ax, [orange_marker, blue_marker, gray_marker], ["Even", "Odd", L"\tau \to \infty"], position = :rb)
    # display(f)

    # outfile = joinpath(plot_dir, "23 August 2024", "Sr2RuO4_spectrum_1_to_50.png")
    # save(outfile, f)

    return nothing
    
    quads = Vector{Vector{SVector{2, Float64}}}(undef, 0)
    for i in 1:size(corner_ids)[1]
        push!(quads, map(x -> SVector{2}(corners[x, :]), corner_ids[i, :]))
    end

    N = 5
    
    for i in eachindex(eigenvalues)
        if i < N
            println("λ_$(i) = ", eigenvalues[i])
            f = Figure(size = (1000,1000), fontsize = 30)
            ax  = Axis(f[1,1], aspect = 1.0, 
                # title = latexstring("\$ \\tau_{$(i -1)} = $(round(real(1 / eigenvalues[i]), digits = 6)) \\text{ ps}\$"), 
                limits = (-0.5, 0.5, -0.5, 0.5),
                xlabel = L"k_x",
                xticks = map(x -> (x // 4), -4:1:4),
                xtickformat = values -> rational_format.(values),
                ylabel = L"k_y",
                yticks = map(x -> (x // 4), -4:1:4),
                ytickformat = values -> rational_format.(values),
                xlabelsize = 30,
                ylabelsize = 30,
                # yautolimitmargin = (0.05f0, 0.1f0)
            )
            p = poly!(ax, quads, color = real.(eigenvectors[:, i]) / maximum(abs.(eigenvectors[:, i])), colormap = :berlin, colorrange = (-1, 1)
            )

            Colorbar(f[1,2], p,) #label = L"\varepsilon - \mu \,(\text{eV})", labelsize = 30)
            display(f)
            # outfile = joinpath(plot_dir, "23 August 2024", "Sr2RuO4_12K_mode_$(i).png")
            # save(outfile, f)
        end
    end

    outfile = joinpath(plot_dir, "Sr2RuO4_spectrum_αβγ.png")
    # save(outfile, f)
end

<<<<<<< HEAD
###
### γ mode in isolation
#######################

=======
>>>>>>> cb127da5
function γ_modes(T, n_ε, n_θ, Uee)
    file = joinpath(data_dir, "Sr2RuO4_γ_$(T)_$(n_ε)x$(n_θ).h5")

    L, k, v, E, dV, corners, corner_ids = load(file, T; symmetrized = true)
    L *= 0.5 * Uee^2

    T *= kb

    @time eigenvalues  = eigvals(L)
    eigenvalues *= 1e-12 / hbar
    @time eigenvectors = eigvecs(L)
    parities = Vector{Float64}(undef, length(eigenvalues))
    for i in eachindex(eigenvalues)
        parities[i] = single_band_parity(eigenvectors[:, i])
    end

    
    f = Figure(size = (700, 500), fontsize = 24)
    ax = Axis(f[1,1],
            xlabel = "Mode Index",
            ylabel = L"\lambda \,(\mathrm{ps}^{-1})"
    )
    for i in 1:50
        if i  == 1
            scatter!(ax, i, real(eigenvalues[i]), 
            color = :gray, 
            )
        elseif i ==2
            nothing
        else
            scatter!(ax, i, real(eigenvalues[i]), 
            color = parities[i] > 0 ? :orange : :blue, 
            )
        end
    end

    orange_marker = MarkerElement(color = :orange, marker = :circle, markersize = 15,
    strokecolor = :orange)
    blue_marker = MarkerElement(color = :blue, marker = :circle, markersize = 15,
    strokecolor = :blue)
    gray_marker = MarkerElement(color = :gray, marker = :circle, markersize = 15,
    strokecolor = :gray)

    axislegend(ax, [orange_marker, blue_marker, gray_marker], ["Even", "Odd", L"\tau \to \infty"], position = :rb)
    display(f)

    outfile = joinpath(plot_dir, "23 August 2024", "Sr2RuO4_γ_only_spectrum_1_to_50_energy_mode_subtracted.png")
    # save(outfile, f)

    # return nothing
    
    @time eigenvectors = eigvecs(L)
    # parities = Vector{Float64}(undef, length(eigenvalues))
    # for i in eachindex(eigenvalues)
    #     parities[i] = parity(eigenvectors[:, i])
    # end
    # @show parities


    eigenvalues *= 1e-12 / hbar
<<<<<<< HEAD


    quads = Vector{Vector{SVector{2, Float64}}}(undef, 0)
    for i in 1:size(corner_ids)[1]
        push!(quads, map(x -> SVector{2}(corners[x, :]), corner_ids[i, :]))
    end

    # N = 20
    
    for i in eachindex(eigenvalues)
        if i < 50
            println("λ_$(i) = ", eigenvalues[i])
            f = Figure(size = (1000,1000), fontsize = 30)
            ax  = Axis(f[1,1], aspect = 1.0, 
                # title = latexstring("\$ \\tau_{$(i -1)} = $(round(real(1 / eigenvalues[i]), digits = 6)) \\text{ ps}\$"), 
                limits = (-0.5, 0.5, -0.5, 0.5),
                xlabel = L"k_x",
                xticks = map(x -> (x // 4), -4:1:4),
                xtickformat = values -> rational_format.(values),
                ylabel = L"k_y",
                yticks = map(x -> (x // 4), -4:1:4),
                ytickformat = values -> rational_format.(values),
                xlabelsize = 30,
                ylabelsize = 30,
                # yautolimitmargin = (0.05f0, 0.1f0)
            )
            p = poly!(ax, quads, color = real.(eigenvectors[:, i]) / maximum(abs.(eigenvectors[:, i])), colormap = :roma100, colorrange = (-1, 1)
            )

            Colorbar(f[1,2], p,) #label = L"\varepsilon - \mu \,(\text{eV})", labelsize = 30)
            display(f)
            outfile = joinpath(plot_dir, "23 August 2024", "Sr2RuO4_γ_12K_mode_$(i).png")
            # save(outfile, f)
        end
    end

    outfile = joinpath(plot_dir, "Sr2RuO4_spectrum_αβγ.png")
    # save(outfile, f)
end

function γ_lifetimes(n_ε, n_θ, include_impurity)
    t = 2.0:0.5:14.0

    σ_τ = Vector{Float64}(undef, length(t))
    η_τ = Vector{Float64}(undef, length(t))
    for i in eachindex(t)
        println("T = $(t[i])")
        file = joinpath(data_dir, "Sr2RuO4_γ_$(t[i])_$(n_ε)x$(n_θ).h5")

        L, k, v, E, dV, corners, corner_ids = load(file, t[i]; symmetrized = true)
        ℓ = size(L)[1]
        L *= 0.5 * Uee^2

        σ_τ[i] = Ludwig.σ_lifetime(L, v, E, dV, kb * t[i])

        Dxx = zeros(Float64, ℓ)
        Dyy = zeros(Float64, ℓ)
        for i in 1:ℓ
            Dxx[i] = dii_μ(k[i], 1, 3, 0.0)
            Dyy[i] = dii_μ(k[i], 2, 3, 0.0)
        end
        η_τ[i] = Ludwig.η_lifetime(L, Dxx, Dyy, E, dV, kb * t[i])
        
    end
    @show σ_τ
    @show η_τ

    @show σ_τ ./ η_τ

    # With impurity 

    f = Figure(fontsize = 20)
    ax = Axis(f[1,1], ylabel = L"\tau_\text{eff}^{-1}\,(\mathrm{ps}^{-1})", xlabel = L"T\, (\mathrm{K})", 
    xticks = [4, 16, 25, 36, 49, 64, 81, 100, 121, 144, 169, 196],
                xtickformat = values -> [L"%$(Int(sqrt(x)))^2" for x in values])
                xlims!(ax, 0, 200)
    scatter!(ax, t.^2, 1e-12 ./ σ_τ, label = L"\tau_\sigma")
    scatter!(ax, t.^2, 1e-12 ./ η_τ, label = L"\tau_\eta")
    axislegend(ax, position = :lt)
    display(f)
    save(joinpath(plot_dir, "23 August 2024", "τ_eff_γ.png"),f)

end

function γ_deformation_overlap(n_ε, n_θ, Uee, Vimp, T; include_impurity = true) 
    eefile = joinpath(data_dir, material*"_$(Float64(T))_$(n_ε)x$(n_θ).h5")
    L, k, v, E, dV, _, _= LudwigIO.load(eefile, symmetrized = true)
    L *= 0.5 * Uee^2

    if Vimp != 0.0 && include_impurity
        impfile = joinpath(data_dir, material*"_imp_$(T)_$(n_ε)x$(n_θ).h5")
        Limp, _, _, _, _, _, _ = LudwigIO.load(impfile)
        L += Limp * Vimp^2
    end

    D = dii_μ.(k, 1, 3) .- dii_μ.(k, 2, 3)
    Dxy = dxy_μ.(k, 3)
    
    @time eigenvalues  = eigvals(L)
    eigenvalues *= 1e-12 / hbar
    @time eigenvectors = eigvecs(L)

    b1g_weight = Vector{Float64}(undef, length(k))
    b2g_weight = Vector{Float64}(undef, length(k))
    for i in eachindex(k)
        b1g_weight[i] = abs2(dot(eigenvectors[:, i], D))
        b2g_weight[i] = abs2(dot(eigenvectors[:, i], Dxy))
    end

    f = Figure()
    ax = Axis(f[1,1],
                xlabel = "Mode Index",
                ylabel = L"|\langle \phi | D \rangle |^2" 
    )
    scatter!(ax, b1g_weight, label = L"D_{xx} - D_{yy}")
    scatter!(ax, b2g_weight, label = L"D_{xy}")
    axislegend(ax)
    display(f)

    outfile = joinpath(plot_dir, "γ_B1g_B2g_overlaps.png")
=======


    quads = Vector{Vector{SVector{2, Float64}}}(undef, 0)
    for i in 1:size(corner_ids)[1]
        push!(quads, map(x -> SVector{2}(corners[x, :]), corner_ids[i, :]))
    end

    # N = 20
    
    for i in eachindex(eigenvalues)
        if i < 50
            println("λ_$(i) = ", eigenvalues[i])
            f = Figure(size = (1000,1000), fontsize = 30)
            ax  = Axis(f[1,1], aspect = 1.0, 
                # title = latexstring("\$ \\tau_{$(i -1)} = $(round(real(1 / eigenvalues[i]), digits = 6)) \\text{ ps}\$"), 
                limits = (-0.5, 0.5, -0.5, 0.5),
                xlabel = L"k_x",
                xticks = map(x -> (x // 4), -4:1:4),
                xtickformat = values -> rational_format.(values),
                ylabel = L"k_y",
                yticks = map(x -> (x // 4), -4:1:4),
                ytickformat = values -> rational_format.(values),
                xlabelsize = 30,
                ylabelsize = 30,
                # yautolimitmargin = (0.05f0, 0.1f0)
            )
            p = poly!(ax, quads, color = real.(eigenvectors[:, i]) / maximum(abs.(eigenvectors[:, i])), colormap = :roma100, colorrange = (-1, 1)
            )

            Colorbar(f[1,2], p,) #label = L"\varepsilon - \mu \,(\text{eV})", labelsize = 30)
            display(f)
            outfile = joinpath(plot_dir, "23 August 2024", "Sr2RuO4_γ_12K_mode_$(i).png")
            # save(outfile, f)
        end
    end

    outfile = joinpath(plot_dir, "Sr2RuO4_spectrum_αβγ.png")
>>>>>>> cb127da5
    # save(outfile, f)
end 

#######################

function visualize_rows(rows, T, n_ε, n_θ)
    file = joinpath(data_dir, "Sr2RuO4_$(T)_$(n_ε)x$(n_θ).h5")

    L, k, v, E, dV, corners, corner_ids = load(file, T; symmetrized = true)

    quads = Vector{Vector{SVector{2, Float64}}}(undef, 0)
    for i in 1:size(corner_ids)[1]
        push!(quads, map(x -> SVector{2}(corners[x, :]), corner_ids[i, :]))
    end

    bound = 6e-4
    for i in rows
        f = Figure(size = (1000,1000), fontsize = 30)
        ax  = Axis(f[1,1], aspect = 1.0, 
            title = "Row $(i)", 
            limits = (-0.5, 0.5, -0.5, 0.5),
            xlabel = L"k_x",
            xticks = map(x -> (x // 4), -4:1:4),
            xtickformat = values -> rational_format.(values),
            ylabel = L"k_y",
            yticks = map(x -> (x // 4), -4:1:4),
            ytickformat = values -> rational_format.(values),
            xlabelsize = 30,
            ylabelsize = 30,
            # yautolimitmargin = (0.05f0, 0.1f0)
        )
        p = poly!(ax, quads, color = -L[i, :], colormap = :berlin, colorrange = (-bound, bound)
        )
        # @show maximum(abs.(L[i, :]))

        Colorbar(f[1,2], p) #label = L"\varepsilon - \mu \,(\text{eV})", labelsize = 30)
        display(f)
        save(joinpath(plot_dir, "23 August 2024", "L_row_$(i).png"), f)
    end 

end

<<<<<<< HEAD
=======
function visualize_rows(rows, T, n_ε, n_θ)
    file = joinpath(data_dir, "Sr2RuO4_$(T)_$(n_ε)x$(n_θ).h5")

    L, k, v, E, dV, corners, corner_ids = load(file, T; symmetrized = true)

    quads = Vector{Vector{SVector{2, Float64}}}(undef, 0)
    for i in 1:size(corner_ids)[1]
        push!(quads, map(x -> SVector{2}(corners[x, :]), corner_ids[i, :]))
    end

    bound = 6e-4
    for i in rows
        f = Figure(size = (1000,1000), fontsize = 30)
        ax  = Axis(f[1,1], aspect = 1.0, 
            title = "Row $(i)", 
            limits = (-0.5, 0.5, -0.5, 0.5),
            xlabel = L"k_x",
            xticks = map(x -> (x // 4), -4:1:4),
            xtickformat = values -> rational_format.(values),
            ylabel = L"k_y",
            yticks = map(x -> (x // 4), -4:1:4),
            ytickformat = values -> rational_format.(values),
            xlabelsize = 30,
            ylabelsize = 30,
            # yautolimitmargin = (0.05f0, 0.1f0)
        )
        p = poly!(ax, quads, color = -L[i, :], colormap = :berlin, colorrange = (-bound, bound)
        )
        # @show maximum(abs.(L[i, :]))

        Colorbar(f[1,2], p) #label = L"\varepsilon - \mu \,(\text{eV})", labelsize = 30)
        display(f)
        save(joinpath(plot_dir, "23 August 2024", "L_row_$(i).png"), f)
    end 

end

>>>>>>> cb127da5
visualize_rows(i::Int, T, n_ε, n_θ) = visualize_rows([i], T, n_ε, n_θ)

function separate_band_conductivities(n_ε, n_θ, Uee, Vimp)
    t = 2.0:0.5:14.0
    # σ_γ = Vector{Float64}(undef, length(t))
    # σ_αβ = Vector{Float64}(undef, length(t))

    # for (i,T) in enumerate(t)

    #     eefile = joinpath(data_dir, "Sr2RuO4_$(Float64(T))_$(n_ε)x$(n_θ).h5")
        
    #     Γ, k, v, E, dV, _, _= load(eefile, T, symmetrized = true)
    #     Γ *= 0.5 * Uee^2
    #     ℓ = size(Γ)[1]

    #     impfile = joinpath(data_dir, "Sr2RuO4_unitary_imp_$(T)_$(n_ε)x$(n_θ).h5")
    #     Γimp, _, _, _, _, _, _ = load(impfile, T)
    #     Γ += Γimp * Vimp^2

    #     T = kb*T

    #     v_αβ = zeros(Float64, ℓ)
    #     v_αβ[1:2*(ℓ÷3)] .= first.(v)[1:2*(ℓ÷3)]

    #     v_γ = zeros(Float64, ℓ)
    #     v_γ[2*(ℓ÷3) + 1: end] .= first.(v)[2*(ℓ÷3)+1:end]

        
    #     σ_αβ[i] = Ludwig.longitudinal_conductivity(Γ, v_αβ, E, dV, T) / c
    #     σ_γ[i] = Ludwig.longitudinal_conductivity(Γ, v_γ, E, dV, T) / c
    # end
    # @show σ_αβ
    # @show σ_γ

    σ_αβ = [3.485251623174754e8, 3.350498393897893e8, 3.202862026705056e8, 3.047088090749613e8, 2.8872385087608236e8, 2.7267799850090873e8, 2.568477279579944e8, 2.4144034241533476e8, 2.2658609712477714e8, 2.1243205120582095e8, 1.9902772929225042e8, 1.8639990204702818e8, 1.7457213568633828e8, 1.6352932768996656e8, 1.5324807371226996e8, 1.4366868979668513e8, 1.3477717890939176e8, 1.2652865107789516e8, 1.1888088147367662e8, 1.1179094727934167e8, 1.052123464105264e8, 9.91025905527583e7, 9.342433584219703e7, 8.817130861808705e7, 8.325071476242156e7]
    σ_γ = [3.3649312165033937e8, 2.9462607517610204e8, 2.56226259998439e8, 2.219849180600946e8, 1.9251216786805204e8, 1.6742496072802386e8, 1.4617108091441426e8, 1.2818244976761436e8, 1.1288689385708356e8, 9.991044474076752e7, 8.883932529838382e7, 7.93530986379384e7, 7.120170460874698e7, 6.416227833834111e7, 5.804692948255603e7, 5.268992422550955e7, 4.7999698813893124e7, 4.387441929634054e7, 4.023242058760622e7, 3.6998668113804646e7, 3.4114136277737245e7, 3.153048169503758e7, 2.9204638084954284e7, 2.7124330302763082e7, 2.5216218224687155e7]

    ρ = [0.10959056505116326, 0.12151019463132146, 0.13504856338798898, 0.15016845154757302, 0.16672467041152575, 0.1847198405479588, 0.2041851433762483, 0.22516814159799386, 0.24777750498999843, 0.27197760942785343, 0.29784506878946493, 0.32543193395073594, 0.35473522979103506, 0.38579389146608156, 0.4186462443045558, 0.4534385594028692, 0.49009715381486624, 0.5286627463900118, 0.5691567274598581, 0.6116340508555088, 0.6561653206886255]

    f = Figure()
    ax = Axis(f[1,1], xlabel = L"T(\mathrm{K})",
    ylabel = L"\sigma (\mathrm{MS \,m^{-1}})")

    scatter!(ax, 2.0:0.5:12.0, 1e-6 * σ_αβ[1:21], color = :green, label = L"\alpha,\beta")
    scatter!(ax, 2.0:0.5:12.0, 1e-6 * σ_γ[1:21], color = :blue, label = L"\gamma")
    scatter!(ax, 2.0:0.5:12.0, 1e2 ./ ρ, color = :black, label = L"\alpha, \beta, \gamma")
    axislegend(ax, position = :rt)

    display(f)

    # save(joinpath(plot_dir, "23 August 2024", "σ_band_contributions_with_total.png"),f)
end 

<<<<<<< HEAD
function fit_ρ(n_ε, n_θ, temps, model_1, Uee, Vimp)
=======
function ρ_fit(n_ε, n_θ, temps, model_1)
>>>>>>> cb127da5
    # Fit to Lupien's data
    lupien_file = joinpath(exp_dir, "rhovT_Lupien_digitized.dat")
    lupien_data = readdlm(lupien_file)
    
    lupien_T = lupien_data[11:40,1]
    lupien_ρ = lupien_data[11:40,2]

    lupien_fit = curve_fit(model_1, lupien_T, lupien_ρ, [0.12, 0.003, 1.9])
    @show lupien_fit.param 

<<<<<<< HEAD
    lupien_ρ = model_1(temps, lupien_fit.param)
    @show lupien_ρ
=======
    lupien_ρ = lupien_model(temps, lupien_fit.param)
>>>>>>> cb127da5

    Vfit_model(t, p) = begin 
        @show p
        ρ = Vector{Float64}(undef, length(t))
        for i in eachindex(t)
            ρ[i] = LudwigIO.get_property("ρ", data_dir, material, t[i], n_ε, n_θ, p[1], p[2]; imp_stem = impurity_stem) * 1e8
            @show ρ[i]
        end

        χ = sqrt(sum((ρ .- lupien_ρ).^2) / length(t))
        @show χ
        ρ
    end

<<<<<<< HEAD
=======
    Uee = 0.07517388226660576
    Vimp = 8.647920506354473e-5

>>>>>>> cb127da5
    guess = [Uee, Vimp]
    Vfit = curve_fit(Vfit_model, temps, lupien_ρ, guess, lower = [0.0, 0.0])
    @show Vfit.param
end

function plot_ρ(n_ε, n_θ)
<<<<<<< HEAD
    t, ρ, _ = LudwigIO.read_property_from_file(joinpath(data_dir, "ρ_$(n_ε)x$(n_θ).dat"))  
    ρ *= 1e8

=======
    data_file = joinpath(data_dir, "ρ_$(n_ε)x$(n_θ).dat")
    t = []
    ρ = []
    open(data_file, "r") do f
        for line in readlines(f)
            startswith(line, '#') && continue
            T, rho = map(x -> parse(Float64, x), split(line, ','))
            push!(t, T)
            push!(ρ, rho * 1e8)
        end
    end
>>>>>>> cb127da5
    lupien_file = joinpath(exp_dir, "rhovT_Lupien_digitized.dat")
    lupien_data = readdlm(lupien_file)

    model = model_1
    fit = curve_fit(model, t, ρ, [0.0, 0.0001, 2.0], lower = [0.0, 0.0, 0.0])
    @show fit.param

<<<<<<< HEAD
    l_model = model_1   
=======
    l_model = model_0   
>>>>>>> cb127da5
    lfit = curve_fit(l_model, lupien_data[10:40, 1], lupien_data[10:40, 2], [0.0, 0.0001, 2.0], lower = [0.0, 0.0, 0.0])
    @show lfit.param

    f = Figure(fontsize = 20)
    ax = Axis(f[1,1],
              xlabel = L"T(\mathrm{K})",
              ylabel = L"\rho (\mathrm{\mu\Omega \,cm})")

<<<<<<< HEAD
    xlims!(ax, 0.0, 14.0.^2)
    ylims!(ax, 0.0, 1.0)
    domain = 0.0:0.1:14.0

    scatter!(ax, lupien_data[:, 1].^2, lupien_data[:, 2], color = :black)
    scatter!(ax, t.^2, ρ, color = :red)
    lines!(ax, domain.^2, model(domain, fit.param), color = :red)
    # lines!(ax, domain, l_model(domain, lfit.param))
    display(f)

    outfile = joinpath(plot_dir, "ρ_with_fit.png")
    # save(outfile, f)
end

function plot_ρ_strain(n_ε, n_θ)
    strains = 0.0:-0.01:-0.05
    scaling = Vector{Float64}(undef, length(strains))
    for (i,ϵ) in enumerate(strains)
        if ϵ == 0.0
            file = "ρ_$(n_ε)x$(n_θ).dat"
        else
            file = "ρ_ϵ_$(ϵ)_$(n_ε)x$(n_θ).dat"
        end 
        t, ρ, _ = LudwigIO.read_property_from_file(joinpath(data_dir, file))  
        ρ *= 1e8

        model = model_1
        fit = curve_fit(model, t, ρ, [0.0, 0.0001, 2.0], lower = [0.0, 0.0, 0.0])
        scaling[i] = fit.param[3]

        # scatter!(ax, t, ρ)
        # lines!(ax, domain, model(domain, fit.param), label = latexstring("\$\\epsilon = $(ϵ)\$"))
    end

    ϵ_vhs = -0.0460308 # For γ TBM, Lifschitz transition occurs at this value of ϵ for α = 1

    itp = cubic_spline_interpolation(strains ./ ϵ_vhs, scaling)

    f = Figure(fontsize = 20)
    ax = Axis(f[1,1],
              xlabel = L"\epsilon_{xx} / \epsilon_\text{VHS}",
              ylabel = L"d\ln(\rho_{xx} - ρ_0) / d\ln T")
    scatter!(ax, strains ./ ϵ_vhs, scaling)
    domain = LinRange(strains[begin] / ϵ_vhs, 0.999 * strains[end] / ϵ_vhs, 100) 
    # lines!(ax, domain, itp(domain))
    display(f)

    outfile = joinpath(plot_dir, "ρ_strain.png")
    # save(outfile, f)
end

=======
    xlims!(ax, 0.0, 14.0)
    ylims!(ax, 0.0, 1.0)
    domain = 0.0:0.1:14.0

    scatter!(ax, lupien_data[:, 1], lupien_data[:, 2], color = :black)
    scatter!(ax, t, ρ, color = :red)
    lines!(ax, domain, model(domain, fit.param), color = :red)
    lines!(ax, domain, l_model(domain, lfit.param))
    display(f)

    outfile = joinpath(plot_dir, "23 August 2024", "ρ_with_fit.png")
    # save(outfile, f)
end

>>>>>>> cb127da5
function plot_η(n_ε, n_θ)
    # Fit to Brad Ramshaw's viscosity data
    visc_file = joinpath(exp_dir,"B1gViscvT_new.dat")
    data = readdlm(visc_file)
<<<<<<< HEAD
    rfit = curve_fit(model_3, data[1:300, 1], data[1:300, 2], [0.1866, 1.2, 0.1, 2.0])
    data[:, 2] .-= rfit.param[1] # Subtract off systematic offset

    η_model(t, p) = p[1] .+ p[2] * t.^rfit.param[4]
    t1, η1, _  = LudwigIO.read_property_from_file(joinpath(data_dir, "ηB1g_$(n_ε)x$(n_θ).dat"))  
    fit1 = curve_fit(model_1, t1, 1 ./ η1, [1.0, 0.1, 2.0])
    η0 = 1 / fit1.param[1]

    t2, η2, _  = LudwigIO.read_property_from_file(joinpath(data_dir, "ηB2g_$(n_ε)x$(n_θ).dat"))  
    fit2 = curve_fit(model_1, t2, 1 ./ η2, [1.0, 0.1, 2.0])

    # ηB1g vs ηB2g
    f = Figure()
    ax = Axis(f[1,1], 
            aspect = 1.0,
            ylabel = L"\eta / \eta_\text{B1g}^{(0)}",
            xlabel = L"T(\mathrm{K^2})",
            )
    xlims!(ax, 0.0, 13)
    domain = 0.0:0.1:14.0
    lines!(ax, domain, η0^-1 ./ model_1(domain, fit1.param), label = L"\eta_\text{B1g}")
    scatter!(ax, t1, η1 / η0)
    lines!(ax, domain, η0^-1 ./ model_1(domain, fit2.param), label = L"\eta_\text{B2g}")
    scatter!(ax, t2, η2 / η0)
    axislegend(ax)

    display(f)
    
    outfile = joinpath(plot_dir, "ηB1g_vs_ηB2g.png")
    # save(outfile, f)

    xticks = [4, 16, 36, 49, 64, 81, 100, 121, 144, 169, 196]
    domain = 0.0:0.1:14.0

    f = Figure(size = (1000, 600), fontsize = 24)
    ax = Axis(f[1,1],
               xlabel = L"T^2\,(\mathrm{K}^2)",
               ylabel = L"\eta_0 / \eta",
               xticks = xticks,
               xtickformat = values -> [L"%$(Int(sqrt(x)))^2" for x in values],
               yticks = vcat([1], 2:2:20),
               aspect = 1.0
    )
    xlims!(ax, 0.0, 14^2)
    ylims!(ax, 0.0, 18.0)
    scatter!(ax, data[:, 1].^2, rfit.param[2] ./ data[:, 2], color = :black)
    lines!(ax, domain.^2, model_1(domain, fit1.param) / fit1.param[1], color = :red)
    scatter!(ax, t1.^2, fit1.param[1]^(-1) ./ η1, color = :red)

    display(f)
    outfile = joinpath(plot_dir, "ηB1g.png")
    # save(outfile, f)

end

function plot_ρ_and_η(n_ε, n_θ)
=======
    rfit = curve_fit(model_3, data[1:341, 1], data[1:341, 2], [0.1866, 1.2, 0.1, 2.0])
    data[:, 2] .-= rfit.param[1] # Subtract off systematic offset

    f = Figure()
        ax = Axis(f[1,1], 
                aspect = 1.0,
                ylabel = L"\eta / \eta_{B1g}^{(0)}",
                xlabel = L"T(\mathrm{K^2})",
                )
                xlims!(0.0, 14^2)
    # ylims!(ax, 0.0, 40)
    xlims!(ax, 0.0, 13)
    domain = 0.0:0.1:14.0
    # scatter!(ax, data[:, 1], data[:, 2], color = :black)

    t, η, _  = LudwigIO.read_property_from_file(joinpath(data_dir, "ηB1g_$(n_ε)x$(n_θ).dat"))  
    fit1 = curve_fit(model_1, t, 1 ./ η, [1.0, 0.1, 2.0])
    η0 = 1 / fit1.param[1]

    lines!(ax, domain, η0^-1 ./ model_1(domain, fit1.param))
    scatter!(ax, t, η / η0)

    t, η, _  = LudwigIO.read_property_from_file(joinpath(data_dir, "ηB2g_$(n_ε)x$(n_θ).dat"))  
    fit2 = curve_fit(model_1, t, 1 ./ η, [1.0, 0.1, 2.0])

    lines!(ax, domain, η0^-1 ./ model_1(domain, fit2.param))
    scatter!(ax, t, η / η0)
    
    outfile = joinpath(@__DIR__, "..", "plots", "ηB1g_vs_ηB2g.png")
    save(outfile, f)
end

function plot_ρ_and_η(n_ε, n_θ, Uee, Vimp)
>>>>>>> cb127da5
    T = 2.0:0.5:12.0
    
    xticks = [4, 16, 36, 49, 64, 81, 100, 121, 144, 169, 196]
    domain = 0.0:0.1:14.0

    f = Figure(size = (1000, 600), fontsize = 24)
    ax1 = Axis(f[1,1],
               xlabel = L"T^2\,(\mathrm{K}^2)",
               ylabel = L"\rho / \rho_0",
               xticks = xticks,
               xtickformat = values -> [L"%$(Int(sqrt(x)))^2" for x in values],
               yticks = vcat([1], 2:2:8),
               aspect = 0.9
    )
    xlims!(ax1, 0.0, 14^2)
    ylims!(ax1, 0.0, 8.0)

    lupien_file = joinpath(exp_dir, "rhovT_Lupien_digitized.dat")
    lupien_data = readdlm(lupien_file)
    l_model(t, p) = p[1] .+ p[2] * t.^2
    lfit = curve_fit(l_model, lupien_data[10:60, 1], lupien_data[10:60, 2], [0.0, 0.0001, 2.0], lower = [0.0, 0.0, 0.0])
    @show lfit.param[2] / lfit.param[1]
    
<<<<<<< HEAD
    ρ_fit = curve_fit(model_1, T, ρ, [1e-2, 0.1, 2.0])
=======
    ρ_fit = curve_fit(ρ_model, T, ρ, [1e-2, 0.1, 2.0])
>>>>>>> cb127da5
    @show ρ_fit.param[2] / ρ_fit.param[1]

    scatter!(ax1, lupien_data[:, 1].^2, lupien_data[:, 2] / lfit.param[1], color = :black)

    # scatter!(ax1, t.^2, ρ)
    lines!(ax1, domain.^2, ρ_model(domain, ρ_fit.param) / ρ_fit.param[1], color = :red)
    scatter!(ax1, T.^2, ρ / ρ_fit.param[1], color = :red)

    ax2 = Axis(f[1,2],
               xlabel = L"T^2\,(\mathrm{K}^2)",
               ylabel = L"(\eta / \eta_0)^{-1}",
               xticks = xticks,
               xtickformat = values -> [L"%$(Int(sqrt(x)))^2" for x in values],
               aspect = 0.9,
               yticks = vcat([1], 5:5:20)
    )
    xlims!(ax2, 0.0, 14^2)
    ylims!(ax2, 0.0, 20.0)
    visc_file = joinpath(exp_dir,"B1gViscvT_new.dat")
    data = readdlm(visc_file)
    rmodel(t, p) = p[1] .+ 1 ./ (p[2] .+ p[3] * t.^p[4])
    bound = 300 # ~ 8 K
    rfit = curve_fit(rmodel, data[1:bound, 1], data[1:bound, 2], [0.1866, 1.2, 0.1, 2.0], lower = [0.0, 0.0, 0.0, 1.5])
    data[:, 2] .-= rfit.param[1]
    @show rfit.param[3] / rfit.param[2]
    @show rfit.param[4]

    η_model(t, p) = p[1] .+ p[2] * t.^rfit.param[4]
    η_fit = curve_fit(η_model, T, 1 ./ η, [1.0, 0.1])
    @show η_fit.param[2] / η_fit.param[1]
    
    scatter!(ax2, data[:, 1].^2, rfit.param[2] ./ data[:, 2], color = :black)
    # scatter!(ax2, data[bound, 1]^2, rfit.param[2] / data[bound, 2], color = :green)
    
    lines!(ax2, domain.^2, η_model(domain, η_fit.param) / η_fit.param[1], color = :red)
    scatter!(ax2, T.^2, η_fit.param[1]^(-1) ./ η, color = :red)
    @show η_fit.param[1]

    display(f)

<<<<<<< HEAD
    save(joinpath(plot_dir, "ρ_and_η_fit.png"), f)
end

function plot_lifetime_matthiesen(n_ε, n_θ, prop)
    t, τeff, _  = LudwigIO.read_property_from_file(joinpath(data_dir, "τeff_$(prop)_$(n_ε)x$(n_θ).dat")) 
    _, τeff_ee, _  = LudwigIO.read_property_from_file(joinpath(data_dir, "τeff_$(prop)_ee_only_$(n_ε)x$(n_θ).dat")) 
    _, τeff_imp, _  = LudwigIO.read_property_from_file(joinpath(data_dir, "τeff_$(prop)_impurity_only_$(n_ε)x$(n_θ).dat")) 

    τ_matthiesen = 1 ./ (1 ./ τeff_ee .+ 1 ./ τeff_imp) 
   
    f = Figure(fontsize = 20)
    ax = Axis(f[1,1], ylabel = L"\tau_\text{eff}^{-1}\,(\mathrm{ps}^{-1})", xlabel = L"T\, (\mathrm{K})", 
    xticks = [4, 16, 25, 36, 49, 64, 81, 100, 121, 144, 169, 196],
                xtickformat = values -> [L"%$(Int(sqrt(x)))^2" for x in values])
                xlims!(ax, 0, 200)
    scatter!(ax, t.^2, 1e-12 ./ τeff, label = L"\tau")
    scatter!(ax, t.^2, 1e-12 ./ τ_matthiesen, label = L"\tau_\text{Matthiesen}", color = :grey)
=======
    save(joinpath(plot_dir, "23 August 2024", "ρ_and_η_fit.png"), f)
end

function lifetimes(n_ε, n_▓, Uee, Vimp)
    t = 2.0:0.5:14.0

    # Without impurity
    σ_τ = [1.6026181361056132e-10, 1.0257874532699684e-10, 7.122884944705212e-11, 5.231135463761146e-11, 4.003171850295472e-11, 3.161152212547963e-11, 2.558739567328745e-11, 2.1127772272118413e-11, 1.7728227576577122e-11, 1.5084432121081086e-11, 1.298584640055659e-11, 1.1291975448698414e-11, 9.906714199279813e-12, 8.75925855970228e-12, 7.798313437706531e-12, 6.983388764992457e-12, 6.288043711259425e-12, 5.689913133654263e-12, 5.171843460288032e-12, 4.719938197011751e-12, 4.3231518819058414e-12, 3.972660830595949e-12, 3.661360636080351e-12, 3.3853421254420406e-12, 3.135942743061621e-12]
    η_τ = [1.4601236133977752e-10, 9.341611693458268e-11, 6.483038412978151e-11, 4.7540576559707795e-11, 3.633253502772071e-11, 2.8654909104088672e-11, 2.3166338391120787e-11, 1.9104520287446257e-11, 1.6004547583011295e-11, 1.359607106660144e-11, 1.1684719218168684e-11, 1.0142255776852013e-11, 8.881562328189892e-12, 7.837937214022785e-12, 6.963471153891217e-12, 6.220614430388409e-12, 5.5871948493785754e-12, 5.042819826813676e-12, 4.571816415517399e-12, 4.160945361616479e-12, 3.799466277893721e-12, 3.480169068299188e-12, 3.1959823789679095e-12, 2.9454210472643614e-12, 2.718162848164906e-12]

    @show σ_τ ./ η_τ

    f = Figure(fontsize = 20)
    ax = Axis(f[1,1], ylabel = L"\tau_\text{eff}^{-1}\,(\mathrm{ps}^{-1})", xlabel = L"T\, (\mathrm{K})", 
    xticks = [4, 16, 25, 36, 49, 64, 81, 100, 144, 169, 196],
                xtickformat = values -> [L"%$(Int(sqrt(x)))^2" for x in values])
                xlims!(ax, 0, 200)
    scatter!(ax, t.^2, 1e-12 ./ σ_τ, label = L"\tau_\sigma")
    scatter!(ax, t.^2, 1e-12 ./ η_τ, label = L"\tau_\eta")
>>>>>>> cb127da5
    axislegend(ax, position = :lt)
    display(f)
    # save(joinpath(plot_dir, "23 August 2024", "τ_eff.png"),f)

    outfile = joinpath(plot_dir, "τeff_$(prop)_matthiesen_comparison.png")
    save(outfile, f)
end

<<<<<<< HEAD
function plot_matthiesen_violation(n_ε, n_θ, prop)
    t, τeff, _  = LudwigIO.read_property_from_file(joinpath(data_dir, "τeff_$(prop)_$(n_ε)x$(n_θ).dat")) 
    _, τeff_ee, _  = LudwigIO.read_property_from_file(joinpath(data_dir, "τeff_$(prop)_ee_only_$(n_ε)x$(n_θ).dat")) 
    _, τeff_imp, _  = LudwigIO.read_property_from_file(joinpath(data_dir, "τeff_$(prop)_impurity_only_$(n_ε)x$(n_θ).dat")) 

    τeff_matthiesen = 1 ./ (1 ./ τeff_ee .+ 1 ./ τeff_imp)
   
    f = Figure(fontsize = 20)
    ax = Axis(f[1,1],
        ylabel = "% Error", 
        xlabel = L"T\, (\mathrm{K})", 
        xticks = 0:2:14
        )
    xlims!(ax, 0, 14.5)
    scatter!(ax, t, abs.(τeff .- τeff_matthiesen) ./ τeff , label = L"\tau_\text{Matthiesen}", color = :grey)
    display(f)

    outfile = joinpath(plot_dir, "τeff_$(prop)_matthiesen_violation.png")
    save(outfile, f)
end

function plot_lifetimes(n_ε, n_θ; addendum = "")
    if addendum == ""
        t_σ, τeff_σ, _  = LudwigIO.read_property_from_file(joinpath(data_dir, "τeff_σ_$(n_ε)x$(n_θ).dat"))  
        t_η, τeff_η, _  = LudwigIO.read_property_from_file(joinpath(data_dir, "τeff_η_$(n_ε)x$(n_θ).dat"))  
    else
        t_σ, τeff_σ, _  = LudwigIO.read_property_from_file(joinpath(data_dir, "τeff_σ_"*addendum*"_$(n_ε)x$(n_θ).dat"))  
        t_η, τeff_η, _  = LudwigIO.read_property_from_file(joinpath(data_dir, "τeff_η_"*addendum*"_$(n_ε)x$(n_θ).dat"))  
    end

    start = 10
    fit_1 = curve_fit(model_0, t_σ[start:end], 1e-12 ./ τeff_σ[start:end], [0.0, 1.0])
    fit_2 = curve_fit(model_0, t_η[start:end], 1e-12 ./ τeff_η[start:end], [0.0, 1.0])

    fit_3 = curve_fit(model_1, t_σ, 1 ./ τeff_σ, [0.0, 1.0, 2.0])
    ρ_0 = 1 / fit_3.param[1]
    fit_4 = curve_fit(model_1, t_η, 1 ./ τeff_η, [0.0, 1.0, 2.0])
    η_0 = 1 / fit_4.param[1]

    @show fit_1.param
    @show fit_2.param
    @show fit_2.param[2] / fit_1.param[2]

    domain = 0.0:0.1:14.0

    f = Figure(fontsize = 20)
    ax = Axis(f[1,1], 
    # ylabel = L"\tau_\text{eff}^{-1}\,(\mathrm{ps}^{-1})", xlabel = L"T\, (\mathrm{K})",
    ylabel = L"\tau^0_\text{eff} / \tau_\text{eff},", xlabel = L"T\, (\mathrm{K})", 
    xticks = [0, 9, 16, 25, 36, 49, 64, 81, 100, 121, 144, 169, 196],
                xtickformat = values -> [L"%$(Int(sqrt(x)))^2" for x in values]
                )
                xlims!(ax, 0, 200)
    # scatter!(ax, t_σ.^2, 1e-12 ./ τeff_σ, label = L"\tau_\sigma")
    scatter!(ax, t_σ.^2, ρ_0 ./ τeff_σ, label = L"\tau_\sigma")
    # lines!(ax, domain.^2, model_0(domain, fit_1.param))
    # scatter!(ax, t_η.^2, 1e-12 ./ τeff_η, label = L"\tau_\eta")
    scatter!(ax, t_η.^2, η_0 ./ τeff_η, label = L"\tau_\eta")
    # lines!(ax, domain.^2, model_0(domain, fit_2.param))
    axislegend(ax, position = :lt)
    display(f)

    if addendum == ""
        save(joinpath(plot_dir, "τ_eff_scaled.png"), f)
    else
        # save(joinpath(plot_dir, "τ_eff_"*addendum*".png"), f)
    end

end

function scaled_impurity_model(n_ε, n_θ; addendum = "")
    addendum != "" && (addendum = addendum*"_")

    t, ρ, _ = LudwigIO.read_property_from_file(joinpath(data_dir, "ρ_impurity_only_$(n_ε)x$(n_θ).dat"))
    ρ *= 1e8

    lupien_file = joinpath(exp_dir, "rhovT_Lupien_digitized.dat")
    lupien_data = readdlm(lupien_file)
    lfit = curve_fit(model_1, lupien_data[11:40, 1], lupien_data[11:40, 2], [0.0, 0.0001, 2.0], lower = [0.0, 0.0, 0.0])

    @show lfit.param
    λ = model_1(t, lfit.param) ./ ρ

    domain = 0.0:0.1:14.0
    f = Figure(size = (700, 600), fontsize = 24)
    ax = Axis(f[1,1],
               xlabel = L"T^2\,(\mathrm{K}^2)",
               ylabel = L"\rho / \rho_0",
               xticks = [4, 16, 36, 49, 64, 81, 100, 121, 144, 169, 196],
               xtickformat = values -> [L"%$(Int(sqrt(x)))^2" for x in values],
               yticks = vcat([1], 2:2:24),
               aspect = 1.0
    )
    xlims!(ax, 0.0, 14.0^2)
    ylims!(ax, 0.0, 10.0)

    scatter!(ax, lupien_data[:, 1].^2, lupien_data[:, 2] / lfit.param[1], color = :black, label = "Experiment")
    lines!(ax, domain.^2, model_1(domain, lfit.param) / lfit.param[1], color = :grey, label = "RTA")
    scatter!(ax, t.^2, ρ .* λ / lfit.param[1], color = :grey)

    # Result from Ludwig.jl
    t, ρ, _  = LudwigIO.read_property_from_file(joinpath(data_dir, "ρ_"*addendum*"$(n_ε)x$(n_θ).dat"))
    ρ *= 1e8
    
    fit = curve_fit(model_1, t, ρ, [1.0, 0.1, 2.0])  
    @show fit.param

    scatter!(ax, t.^2, ρ / lfit.param[1], color = :red)
    lines!(ax, domain.^2, model_1(domain, fit.param) / lfit.param[1], color = :red, label = "Ludwig.jl")

    axislegend(ax, position = :lt)
    display(f)

    outfile = joinpath(plot_dir, addendum*"rta_ρ.png")
    # save(outfile, f)

    visc_file = joinpath(exp_dir,"B1gViscvT_new.dat")
    data = readdlm(visc_file)
    rfit = curve_fit(model_3, data[1:300, 1], data[1:300, 2], [0.1866, 1.2, 0.1, 2.0])
    data[:, 2] .-= rfit.param[1] # Subtract off systematic offset

    rfit1 = curve_fit(model_0, data[191:441, 1], 1 ./ data[191:441, 2], [0.1866, 1.2, 0.1, 2.0])
    @show rfit1.param

    t, η, _ = LudwigIO.read_property_from_file(joinpath(data_dir, "ηB1g_impurity_only_$(n_ε)x$(n_θ).dat"))
    η ./= λ
    fit = curve_fit(model_0, t, 1 ./ η, [1.0, 1.0], lower = [0.0, 0.0])
    @show fit.param

    start = 10
    
    α_scale = 3.64
    @show sqrt(α_scale) * alph

    η_model(t, p) = p[1] .+ p[2] * t.^rfit.param[4]
    t1, η1, _  = LudwigIO.read_property_from_file(joinpath(data_dir, "ηB1g_"*addendum*"$(n_ε)x$(n_θ).dat"))  
    η1 *= α_scale
    fit1 = curve_fit(model_0, t1[start:end], 1 ./ η1[start:end], [1.0, 0.1, 2.0])
    @show fit1.param

    t2, η2, _  = LudwigIO.read_property_from_file(joinpath(data_dir, "ηB1g_$(n_ε)x$(n_θ).dat"))  
    η2 *= α_scale
    fit2 = curve_fit(model_0, t2[start:end], 1 ./ η2[start:end], [1.0, 0.1, 2.0])
    
    @show fit2.param

    f = Figure(size = (700, 600), fontsize = 24)
    ax = Axis(f[1,1],
               xlabel = L"T^2\,(\mathrm{K}^2)",
               ylabel = L"\eta^{-1} (\mathrm{Pa \, s})^{-1}",
               xticks = [4, 16, 36, 49, 64, 81, 100, 121, 144, 169, 196],
               xtickformat = values -> [L"%$(Int(sqrt(x)))^2" for x in values],
               yticks = vcat(2:4:80),
               aspect = 1.0
    )
    xlims!(ax, 0.0, 14^2)
    # ylims!(ax, 0.0, 18.0)
    domain = 0.0:0.1:14.0
    # scatter!(ax, data[:, 1].^2, rfit.param[2] ./ data[:, 2], color = :black, label = "Experiment")
    scatter!(ax, data[:, 1].^2, 1 ./ data[:, 2], color = :black, label = "Experiment")
    # lines!(ax, domain.^2, model_0(domain, rfit1.param), color = :black)

    # lines!(ax, domain.^2, model_0(domain, fit.param) / fit.param[1], color = :grey, label = "RTA")
    # scatter!(ax, t.^2, 1 ./ (fit.param[1] * η), color = :grey)

    # lines!(ax, domain.^2, model_1(domain, fit1.param) / fit1.param[1], color = :red, label = "Ludwig.jl")
    # scatter!(ax, t1.^2, fit1.param[1]^(-1) ./ η1, color = :red)

    # scatter!(ax, t1.^2, 1 ./ η1, color = :blue, label = "Simple")
    scatter!(ax, t2.^2, 1 ./ η2, color = :red, label = "Ludwig.jl")
    # lines!(ax, domain.^2, model_1(domain, fit1.param), color = :blue)
    lines!(ax, domain.^2, model_1(domain, fit2.param), color = :red)
    axislegend(ax, position = :lt)

    display(f)
    outfile = joinpath(plot_dir, addendum*"rta_η.png")
    # save(outfile, f)
end

function deformation_overlap(n_ε, n_θ, Uee, Vimp, T; include_impurity = true) 
    eefile = joinpath(data_dir, material*"_$(Float64(T))_$(n_ε)x$(n_θ).h5")
    L, k, v, E, dV, _, _= LudwigIO.load(eefile, symmetrized = true)
    L *= 0.5 * Uee^2

    if Vimp != 0.0 && include_impurity
        impfile = joinpath(data_dir, material*"_imp_$(T)_$(n_ε)x$(n_θ).h5")
        Limp, _, _, _, _, _, _ = LudwigIO.load(impfile)
        L += Limp * Vimp^2
    end

    ℓ = length(k)
    D = zeros(Float64, ℓ)
    Dxy = zeros(Float64, ℓ)
    for i in eachindex(k)
        μ = (i-1)÷(ℓ÷3) + 1 # Band index
        D[i] = dii_μ(k[i], 1, μ) - dii_μ(k[i], 2, μ)
        Dxy[i] = dxy_μ(k[i], μ)
    end
    
    @time eigenvalues  = eigvals(L)
    eigenvalues *= 1e-12 / hbar
    @time eigenvectors = eigvecs(L)

    b1g_weight = Vector{Float64}(undef, length(k))
    b2g_weight = Vector{Float64}(undef, length(k))
    for i in eachindex(k)
        b1g_weight[i] = abs2(dot(eigenvectors[:, i], D))
        b2g_weight[i] = abs2(dot(eigenvectors[:, i], Dxy))
=======
function γ_lifetimes(n_ε, n_▓, Uee, Vimp, include_impurity)
    t = 2.0:0.5:14.0

    σ_τ = Vector{Float64}(undef, length(t))
    η_τ = Vector{Float64}(undef, length(t))
    for i in eachindex(t)
        println("T = $(t[i])")
        file = joinpath(data_dir, "Sr2RuO4_γ_$(t[i])_$(n_ε)x$(n_θ).h5")

        L, k, v, E, dV, corners, corner_ids = load(file, t[i]; symmetrized = true)
        ℓ = size(L)[1]
        L *= 0.5 * Uee^2

        σ_τ[i] = Ludwig.σ_lifetime(L, v, E, dV, kb * t[i])

        Dxx = zeros(Float64, ℓ)
        Dyy = zeros(Float64, ℓ)
        for i in 1:ℓ
            Dxx[i] = dii_μ(k[i], 1, 3, 0.0)
            Dyy[i] = dii_μ(k[i], 2, 3, 0.0)
        end
        η_τ[i] = Ludwig.η_lifetime(L, Dxx, Dyy, E, dV, kb * t[i])
        
>>>>>>> cb127da5
    end
    @show σ_τ
    @show η_τ

    @show σ_τ ./ η_τ

    # With impurity 

<<<<<<< HEAD
    f = Figure()
    ax = Axis(f[1,1],
                xlabel = "Mode Index",
                ylabel = L"|\langle \phi | D \rangle |^2" 
    )
    xlims!(ax, 0, 40)
    scatter!(ax, b1g_weight, label = L"D_{xx} - D_{yy}")
    scatter!(ax, b2g_weight, label = L"D_{xy}")
    axislegend(ax)
    display(f)

    outfile = joinpath(plot_dir, "B1g_B2g_overlaps.png")
    save(outfile, f)
end 

function optical_conductivity(n_ε, n_θ, Uee, Vimp, T; include_impurity = true)
    eefile = joinpath(data_dir, material*"_$(Float64(T))_$(n_ε)x$(n_θ).h5")
    L, k, v, E, dV, _, _= LudwigIO.load(eefile, symmetrized = true)
    L *= 0.5 * Uee^2

    if Vimp != 0.0 && include_impurity
        impfile = joinpath(data_dir, material*"_imp_$(T)_$(n_ε)x$(n_θ).h5")
        Limp, _, _, _, _, _, _ = LudwigIO.load(impfile)
        L += Limp * Vimp^2
    end

    freq = LinRange(0.0, 2.0, 200) # In THz
    ω = map(x -> 2pi * x * 1e12 * hbar, freq)

    file = joinpath(data_dir, "optical_conductivity_$(T)_$(n_ε)x$(n_θ).dat")
    open(file, "w") do f
        println(f, "---")
        println(f, "quantity: σ(ω)")
        println(f, "n_ε: $(n_ε)")
        println(f, "n_θ: $(n_θ)")
        println(f, "Uee: $(Uee)")
        println(f, "Vimp: $(Vimp)")
        println(f, "---")
        println(f, "# ω/2π, σ")
        for i in eachindex(ω)
            q = Ludwig.longitudinal_conductivity(L - im*ω[i]*I, first.(v), E, dV, kb * T) / c
            println("ω/2π = $(freq[i]) THz, σ(ω) = $(q)")
            println(f, "$(freq[i]),$(q)")
        end
    end 
end

function plot_optical_conductivity(n_ε, n_θ, T)
    freq, σ, _ = LudwigIO.read_property_from_file(joinpath(data_dir, "optical_conductivity_$(T)_$(n_ε)x$(n_θ).dat"))

    f = Figure()
    ax = Axis(f[1,1], 
                xlabel = L"\omega / 2\pi \, (\mathrm{THz})", 
                ylabel = L"σ_{xx}\,\, (\mathrm{\mu\Omega^{-1} \, cm^{-1}})"
    )
    lines!(ax, freq, real.(σ) * 1e-8, color = :red, label = L"\Re{[\sigma(\omega)]}")
    lines!(ax, freq, imag.(σ) * 1e-8, color = :blue, label = L"\Im{[\sigma(\omega)]}")
    axislegend(ax)
    display(f)

    outfile = joinpath(plot_dir, "optical_conductivity_$(T)_$(n_ε)x$(n_θ).png")
    # save(outfile, f)
end

function impurity_spectrum(n_ε, n_θ, Vimp, T)
    impfile = joinpath(data_dir, material*"_imp_$(T)_$(n_ε)x$(n_θ).h5")
    L, _, _, _, _, _, _ = LudwigIO.load(impfile)
    L *= Vimp^2 

    # λ = real.(eigvals(L))
    λ = [-2.0124963234788157e-19, -1.8685519420784373e-19, -3.1874363074662196e-20, -7.991223927839145e-21, 5.229853587611364e-20, 8.084737846273705e-20, 1.0282985589423074e-19, 1.7490230009331856e-19, 2.1781761450780775e-19, 2.6259245253981717e-19, 5.020711648723129e-19, 3.233628513892864e-6, 3.233628513892877e-6, 3.233628513892988e-6, 3.2336285138929983e-6, 3.2336285138931397e-6, 3.2336285138931745e-6, 3.233628513893303e-6, 3.299824755521965e-6, 3.2998247555220377e-6, 3.2998247555221554e-6, 3.299824755522229e-6, 3.299824755522297e-6, 3.2998247555223375e-6, 3.2998247555224993e-6, 3.3621889752541346e-6, 3.47810578961476e-6, 3.7711072415247484e-6, 3.771107241524876e-6, 3.771107241524901e-6, 3.77110724152498e-6, 3.7711072415250144e-6, 3.7711072415250707e-6, 3.771107241525194e-6, 3.7748901583246683e-6, 3.7914770352846296e-6, 3.7914770352846296e-6, 3.791477035284722e-6, 3.7914770352847605e-6, 3.791477035284799e-6, 3.7914770352848054e-6, 3.7914770352848426e-6, 3.792737143035832e-6, 3.798109876711259e-6, 3.7981098767114708e-6, 3.79810987671157e-6, 3.7981098767116876e-6, 3.7981098767117045e-6, 3.7981098767117206e-6, 3.7981098767117456e-6, 3.7986093978166376e-6, 3.80069844657831e-6, 3.8006984465783613e-6, 3.80069844657842e-6, 3.8006984465784955e-6, 3.8006984465785463e-6, 3.8006984465785997e-6, 3.8006984465787585e-6, 3.800911312472395e-6, 3.8020273754342065e-6, 3.802027375434337e-6, 3.8020273754343886e-6, 3.802027375434495e-6, 3.8020273754346546e-6, 3.8020273754347e-6, 3.802027375434768e-6, 3.8020463690447243e-6, 3.802072328930279e-6, 3.8020723289304555e-6, 3.8020723289305987e-6, 3.8020729094010014e-6, 3.802074091984414e-6, 3.8020740919844858e-6, 3.802074091984563e-6, 3.802074091984688e-6, 3.802074091984778e-6, 3.802074091984852e-6, 3.802074091984897e-6, 3.802113505820317e-6, 3.8021479892415584e-6, 3.802147989241596e-6, 3.8021479892416503e-6, 3.80214798924174e-6, 3.8021479892417562e-6, 3.8021479892417626e-6, 3.802147989241801e-6, 3.8021961036517395e-6, 3.8022802849475263e-6, 3.8022802849475695e-6, 3.80228028494764e-6, 3.802280284947704e-6, 3.8022802849479083e-6, 3.802280284948002e-6, 3.8022802849480307e-6, 3.802302283823224e-6, 3.80236646982336e-6, 3.8023664698234283e-6, 3.8023664698234986e-6, 3.8023664698235007e-6, 3.8023664698235473e-6, 3.8023664698236138e-6, 3.802366469823666e-6, 3.8023669122751756e-6, 3.8023673471561552e-6, 3.802367347156174e-6, 3.8023673471561772e-6, 3.802367347156215e-6, 3.8023673471562823e-6, 3.802367347156301e-6, 3.802367347156345e-6, 3.802380580512299e-6, 3.802389882328117e-6, 3.802389882328181e-6, 3.8023898823282055e-6, 3.8023898823283207e-6, 3.8023898823284194e-6, 3.802389882328429e-6, 3.802389882328631e-6, 3.8024628521919063e-6, 3.8025010581279204e-6, 3.802501058127932e-6, 3.802501058128001e-6, 3.8025010581280335e-6, 3.8025010581280886e-6, 3.802501058128151e-6, 3.8025010581282254e-6, 3.8025305434623203e-6, 3.8025538512450795e-6, 3.8025538512451434e-6, 3.8025538512451608e-6, 3.802553851245188e-6, 3.8025538512452163e-6, 3.8025538512452527e-6, 3.802553851245542e-6, 3.8025619090761106e-6, 3.80256815344667e-6, 3.802568153446696e-6, 3.8025681534467377e-6, 3.8025681534467754e-6, 3.8025681534467843e-6, 3.8025681534469245e-6, 3.802568153446969e-6, 3.805101161485324e-6, 3.8057444067661178e-6, 3.8057444067661178e-6, 3.8057444067661673e-6, 3.805744406766228e-6, 3.805744406766238e-6, 3.8057444067662584e-6, 3.80574440676629e-6, 3.80683491820649e-6, 3.8072923423653007e-6, 3.8072923423653066e-6, 3.8072923423654718e-6, 3.807292342365475e-6, 3.8072923423654955e-6, 3.8072923423655522e-6, 3.8072923423656204e-6, 4.201447643067698e-6, 4.275131595287556e-6, 4.275131595287609e-6, 4.275131595287652e-6, 4.2751315952877145e-6, 4.2751315952877535e-6, 4.275131595287756e-6, 4.275131595287826e-6, 4.474765711614038e-6, 4.474765711614129e-6, 4.47476571161414e-6, 4.474765711614278e-6, 4.47476571161435e-6, 4.4747657116144976e-6, 4.47476571161465e-6, 4.498241396623363e-6, 4.565913190931904e-6, 4.565913190932086e-6, 4.5659131909320975e-6, 4.565913190932225e-6, 4.565913190932286e-6, 4.565913190932307e-6, 4.565913190932463e-6, 4.573056752695611e-6, 4.593380545410913e-6, 4.593380545411075e-6, 4.593380545411091e-6, 4.593380545411107e-6, 4.5933805454111294e-6, 4.593380545411218e-6, 4.593380545411315e-6, 4.5961779032133965e-6, 4.604374338093319e-6, 4.604374338093326e-6, 4.604374338093393e-6, 4.604374338093492e-6, 4.6043743380935e-6, 4.604374338093525e-6, 4.604374338093603e-6, 4.605576644307294e-6, 4.6093223381752515e-6, 4.609322338175342e-6, 4.609322338175389e-6, 4.6093223381753904e-6, 4.6093223381755065e-6, 4.609322338175637e-6, 4.60932233817566e-6, 4.609841351079003e-6, 4.611561219225026e-6, 4.611561219225132e-6, 4.611561219225218e-6, 4.611561219225326e-6, 4.611561219225335e-6, 4.61156121922539e-6, 4.611561219225449e-6, 4.611786634207747e-6, 4.612712043224371e-6, 4.612712043224423e-6, 4.6127120432244236e-6, 4.612712043224449e-6, 4.61271204322446e-6, 4.612712043224476e-6, 4.612712043224491e-6, 4.6127684403599915e-6, 4.612910608927658e-6, 4.6129106089277085e-6, 4.6129106089277245e-6, 4.612910608927761e-6, 4.6129106089278525e-6, 4.6129106089279575e-6, 4.612910608928049e-6, 4.612938161644934e-6, 4.613049094314218e-6, 4.613049094314499e-6, 4.613049094314516e-6, 4.613051859081363e-6, 4.613062964651079e-6, 4.613062964651105e-6, 4.6130629646512225e-6, 4.613062964651256e-6, 4.613062964651294e-6, 4.613062964651445e-6, 4.613062964651531e-6, 4.613069508895718e-6, 4.613081956111564e-6, 4.6130819561118415e-6, 4.6130819561118915e-6, 4.613081956111898e-6, 4.613081956111919e-6, 4.613081956111951e-6, 4.613081956112008e-6, 4.613086749002754e-6, 4.613089692431955e-6, 4.613089692432135e-6, 4.613089692432151e-6, 4.613089692432155e-6, 4.613089692432261e-6, 4.613089692432353e-6, 4.613089692432388e-6, 4.613150960462192e-6, 4.613191904607748e-6, 4.613191904607823e-6, 4.613191904607902e-6, 4.6131919046079355e-6, 4.613191904607946e-6, 4.613191904608163e-6, 4.613191904608209e-6, 4.61319951759345e-6, 4.6132076941748084e-6, 4.613207694174875e-6, 4.613207694174917e-6, 4.613207694174992e-6, 4.613207694175017e-6, 4.613207694175062e-6, 4.613207694175101e-6, 4.613311362964153e-6, 4.613375655182155e-6, 4.613375655182326e-6, 4.613375655182383e-6, 4.613375655182406e-6, 4.613375655182483e-6, 4.613375655182578e-6, 4.613375655182706e-6, 4.6133782856519524e-6, 4.613381060235305e-6, 4.613381060235387e-6, 4.6133810602354464e-6, 4.613381060235488e-6, 4.613381060235589e-6, 4.613381060235603e-6, 4.61338106023561e-6, 4.613403547759584e-6, 4.6134136943579964e-6, 4.613413694358012e-6, 4.613413694358032e-6, 4.61341369435811e-6, 4.613413694358177e-6, 4.613413694358208e-6, 4.61341369435823e-6, 5.466147916142918e-6, 5.816058623946691e-6, 6.0248471593445535e-6, 6.024847159344581e-6, 6.02484715934462e-6, 6.024847159344702e-6, 6.024847159344815e-6, 6.0248471593448356e-6, 6.024847159344886e-6, 7.96565287639037e-6, 8.611058494731958e-6, 8.611058494732078e-6, 8.611058494732313e-6, 8.611058494732398e-6, 8.61105849473243e-6, 8.611058494732464e-6, 8.611058494732659e-6, 8.615441083293172e-6, 8.634021762965844e-6, 8.6340217629659e-6, 8.634021762966067e-6, 8.634021762966272e-6, 8.634021762966286e-6, 8.634021762966347e-6, 8.634021762966469e-6, 8.637558339234202e-6, 8.671525843463369e-6, 8.671525843463415e-6, 8.671525843463503e-6, 8.671525843463691e-6, 8.671525843464026e-6, 8.671525843464028e-6, 8.671525843464103e-6, 8.671620482578407e-6, 8.672148928672167e-6, 8.672148928672174e-6, 8.672148928672249e-6, 8.672148928672337e-6, 8.67214892867242e-6, 8.67214892867256e-6, 8.672148928672823e-6, 8.672169837892469e-6, 8.672200193903715e-6, 8.672200193903734e-6, 8.67220019390375e-6, 8.672200193903993e-6, 8.67220019390417e-6, 8.672200193904237e-6, 8.672200193904258e-6, 8.6722669967697e-6, 8.672374890212885e-6, 8.672374890212946e-6, 8.672374890213019e-6, 8.67237489021302e-6, 8.67237489021305e-6, 8.672374890213199e-6, 8.67237489021326e-6, 8.672418177698342e-6, 8.672482325572375e-6, 8.672482325572527e-6, 8.672482325572627e-6, 8.672482325572646e-6, 8.672482325572646e-6, 8.67248232557267e-6, 8.672482325572708e-6, 8.672537315081303e-6, 8.672628958607197e-6, 8.672628958607377e-6, 8.672628958607421e-6, 8.67262895860745e-6, 8.6726289586076e-6, 8.672628958607844e-6, 8.672628958607995e-6, 8.672654577961361e-6, 8.672705001767217e-6, 8.672705001767261e-6, 8.672705001767332e-6, 8.67270500176756e-6, 8.672705001767613e-6, 8.67270500176763e-6, 8.672705001767662e-6, 8.672711194915999e-6, 8.672718034701293e-6, 8.672718034701388e-6, 8.672718034701437e-6, 8.672718034701505e-6, 8.67271803470152e-6, 8.672718034701605e-6, 8.672718034701846e-6, 8.672735916094659e-6, 8.672747148695342e-6, 8.672747148695488e-6, 8.672747148695688e-6, 8.67274714869571e-6, 8.672747148695898e-6, 8.672747148695932e-6, 8.672747148695962e-6, 8.67277500977284e-6, 8.672786797470155e-6, 8.672786797470293e-6, 8.672786797470328e-6, 8.672786797470342e-6, 8.672786797470535e-6, 8.67278679747066e-6, 8.672786797470694e-6, 8.679702055280714e-6, 8.68337185025979e-6, 8.683371850260075e-6, 8.68337185026013e-6, 8.683436341879202e-6, 8.683640129963522e-6, 8.683640129963638e-6, 8.683640129963877e-6, 8.683640129963908e-6, 8.683640129964035e-6, 8.683640129964226e-6, 8.683640129964262e-6, 8.68384030842261e-6, 8.684079101957882e-6, 8.684079101957923e-6, 8.684079101957976e-6, 8.684079101958065e-6, 8.684079101958179e-6, 8.684079101958214e-6, 8.684079101958231e-6, 8.684491295877648e-6, 8.684927776608849e-6, 8.684927776608891e-6, 8.684927776608911e-6, 8.684927776608962e-6, 8.684927776608962e-6, 8.684927776609125e-6, 8.684927776609155e-6, 8.685158780299825e-6, 8.685364294915644e-6, 8.685364294915667e-6, 8.685364294915706e-6, 8.685364294915749e-6, 8.685364294915905e-6, 8.685364294915932e-6, 8.685364294916e-6, 8.68591645167628e-6, 8.68620989471852e-6, 8.686209894718733e-6, 8.686209894718772e-6, 8.686209894718815e-6, 8.686209894718898e-6, 8.686209894718948e-6, 8.686209894719031e-6, 8.68710226125198e-6, 8.68744277751747e-6, 8.687442777517511e-6, 8.687442777517569e-6, 8.687442777517698e-6, 8.687442777517727e-6, 8.687442777517867e-6, 8.68744277751788e-6, 1.0181740051152635e-5, 1.0181740051152688e-5, 1.018174005115285e-5, 1.0181740051152927e-5, 1.018174005115303e-5, 1.0181740051153164e-5, 1.0181740051153179e-5, 1.0211480127590988e-5, 1.0521308643781314e-5, 1.0521308643781461e-5, 1.0521308643781697e-5, 1.0521308643782442e-5, 1.052130864378273e-5, 1.0521308643783049e-5, 1.0521308643783145e-5, 1.0521397971611633e-5, 1.0521673694631226e-5, 1.052167369463139e-5, 1.0521673694631414e-5, 1.0521673694631505e-5, 1.052167369463153e-5, 1.0521673694631612e-5, 1.0521673694631656e-5, 1.0521725857434139e-5, 1.052179390253856e-5, 1.0521793902538588e-5, 1.052179390253859e-5, 1.0521793902538609e-5, 1.052179390253865e-5, 1.0521793902538732e-5, 1.0521793902538839e-5, 1.0521980034663006e-5, 1.0522339651191833e-5, 1.0522339651191905e-5, 1.0522339651192038e-5, 1.0522339651192083e-5, 1.0522339651192546e-5, 1.0522339651192629e-5, 1.0522339651192688e-5, 1.0522398164414972e-5, 1.0522508733982929e-5, 1.052250873398303e-5, 1.0522508733983065e-5, 1.0522508733983087e-5, 1.0522508733983109e-5, 1.0522508733983212e-5, 1.0522508733983303e-5, 1.0522565125045096e-5, 1.052266686554586e-5, 1.0522666865545928e-5, 1.0522666865545937e-5, 1.0522666865545972e-5, 1.0522666865545986e-5, 1.052266686554605e-5, 1.0522666865546147e-5, 1.0522688605737358e-5, 1.0522722531373379e-5, 1.0522722531373441e-5, 1.0522722531373485e-5, 1.052272253137349e-5, 1.0522722531373599e-5, 1.0522722531373831e-5, 1.0522722531373872e-5, 1.0522728561385092e-5, 1.0522733988774535e-5, 1.0522733988774631e-5, 1.0522733988774721e-5, 1.0522733988774755e-5, 1.052273398877496e-5, 1.0522733988774975e-5, 1.0522733988775173e-5, 1.0522844529996315e-5, 1.052287818809519e-5, 1.0522878188095291e-5, 1.0522878188095304e-5, 1.0522878188095357e-5, 1.0522878188095525e-5, 1.0522878188095643e-5, 1.0522878188095664e-5, 1.053038589047894e-5, 1.053608614399e-5, 1.0536086143990096e-5, 1.0536086143990191e-5, 1.0536086143990354e-5, 1.0536086143990489e-5, 1.0536086143990603e-5, 1.0536086143990692e-5, 1.0536201228251446e-5, 1.0536319917943757e-5, 1.0536319917943847e-5, 1.0536319917943952e-5, 1.053643467151688e-5, 1.0536679128957234e-5, 1.0536679128957245e-5, 1.0536679128957245e-5, 1.0536679128957269e-5, 1.05366791289574e-5, 1.0536679128957401e-5, 1.0536679128957452e-5, 1.0536904111365737e-5, 1.0537153016251543e-5, 1.0537153016251587e-5, 1.0537153016251704e-5, 1.0537153016251733e-5, 1.0537153016251838e-5, 1.0537153016251926e-5, 1.053715301625195e-5, 1.0537434550168489e-5, 1.053765873473226e-5, 1.0537658734732388e-5, 1.0537658734732463e-5, 1.0537658734732625e-5, 1.0537658734732697e-5, 1.0537658734732756e-5, 1.0537658734732764e-5, 1.0538276473529922e-5, 1.053861899019229e-5, 1.0538618990192329e-5, 1.0538618990192527e-5, 1.0538618990192629e-5, 1.0538618990192693e-5, 1.0538618990192793e-5, 1.0538618990192844e-5, 1.0539693229387551e-5, 1.0540192574841736e-5, 1.0540192574841802e-5, 1.0540192574841933e-5, 1.0540192574841943e-5, 1.0540192574842084e-5, 1.0540192574842151e-5, 1.0540192574842219e-5, 1.0541332782794857e-5, 1.0541805325920379e-5, 1.0541805325920531e-5, 1.0541805325920573e-5, 1.0541805325920575e-5, 1.0541805325920641e-5, 1.0541805325920648e-5, 1.054180532592083e-5, 1.0733177109364438e-5, 1.0748056713548799e-5, 1.0748056713548852e-5, 1.0748056713549033e-5, 1.074805671354945e-5, 1.0748056713549761e-5, 1.0748056713549937e-5, 1.0748056713549968e-5, 1.1518351030664918e-5, 1.1518351030665067e-5, 1.15183510306651e-5, 1.151835103066512e-5, 1.1518351030665175e-5, 1.151835103066523e-5, 1.1518351030665238e-5, 1.2141143782274775e-5, 1.2559891980800888e-5, 1.2670885419887147e-5, 1.2670885419887166e-5, 1.2670885419887447e-5, 1.26708854198875e-5, 1.2670885419887927e-5, 1.2670885419888023e-5, 1.2670885419888174e-5, 1.30802283352826e-5, 1.3080228335282682e-5, 1.3080228335282766e-5, 1.3080228335282963e-5, 1.308022833528309e-5, 1.3080228335283197e-5, 1.3080228335283308e-5, 1.3254165312603965e-5, 1.325416531260401e-5, 1.3254165312604111e-5, 1.3254165312604135e-5, 1.325416531260415e-5, 1.3254165312604348e-5, 1.3254165312604379e-5, 1.35507857871104e-5, 1.3563886920214679e-5, 1.3638149060749113e-5, 1.441650366997559e-5, 1.4416503669975734e-5, 1.4416503669975904e-5, 1.4416503669975919e-5, 1.4416503669976064e-5, 1.4416503669976139e-5, 1.4416503669976373e-5, 1.4545632325903219e-5, 1.4712883171306194e-5, 1.47128831713062e-5, 1.4712883171306243e-5, 1.4712883171306279e-5, 1.471288317130651e-5, 1.4712883171306543e-5, 1.4712883171306635e-5, 1.486223010539257e-5, 1.5189035289588351e-5, 1.5189035289588515e-5, 1.5189035289588575e-5, 1.5189035289588612e-5, 1.5189035289588647e-5, 1.5189035289588734e-5, 1.5189035289588895e-5, 1.5245225168393988e-5, 1.5258207935041903e-5, 1.525820793504195e-5, 1.5258207935042042e-5, 1.5258207935042078e-5, 1.5258207935042306e-5, 1.5258207935042369e-5, 1.5258207935042438e-5, 1.527212964062845e-5, 1.533282033758377e-5, 1.5332820337583858e-5, 1.5332820337583973e-5, 1.5332820337584013e-5, 1.5332820337584115e-5, 1.5332820337584142e-5, 1.5332820337584176e-5, 1.5337672011383293e-5, 1.5351446765929183e-5, 1.5351446765929355e-5, 1.5351446765929582e-5, 1.535144676592959e-5, 1.5351446765929643e-5, 1.5351446765929725e-5, 1.5351446765929867e-5, 1.535832504485901e-5, 1.535832504485918e-5, 1.535832504485924e-5, 1.5358325044859255e-5, 1.535832504485938e-5, 1.5358325044859387e-5, 1.5358325044859438e-5, 1.53602815135088e-5, 1.536889798239307e-5, 1.536889798239319e-5, 1.5368897982393227e-5, 1.5368897982393274e-5, 1.53688979823933e-5, 1.5368897982393308e-5, 1.5368897982393498e-5, 1.5369637523783996e-5, 1.537321440658357e-5, 1.5373214406583572e-5, 1.5373214406583576e-5, 1.537321440658375e-5, 1.537321440658399e-5, 1.5373214406584067e-5, 1.5373214406584118e-5, 1.5373399587295442e-5, 1.537412565601517e-5, 1.5374125656015448e-5, 1.5374125656015536e-5, 1.5374138070444355e-5, 1.5374239260833343e-5, 1.5374239260833434e-5, 1.5374239260833434e-5, 1.537423926083346e-5, 1.5374239260833563e-5, 1.5374239260833614e-5, 1.5374239260833638e-5, 1.537424154847372e-5, 1.5374244571807158e-5, 1.537424457180724e-5, 1.537424457180725e-5, 1.5374244571807328e-5, 1.5374244571807433e-5, 1.537424457180755e-5, 1.537424457180763e-5, 1.5374249110253925e-5, 1.5374252524925794e-5, 1.5374252524925808e-5, 1.537425252492582e-5, 1.537425252492605e-5, 1.5374252524926123e-5, 1.537425252492628e-5, 1.537425252492635e-5, 1.5374294414511846e-5, 1.5374312821599976e-5, 1.5374312821599993e-5, 1.5374312821600247e-5, 1.537431282160042e-5, 1.5374312821600572e-5, 1.5374312821600596e-5, 1.5374312821600775e-5, 1.537451182527832e-5, 1.5374620130053386e-5, 1.537462013005342e-5, 1.5374620130053478e-5, 1.537462013005352e-5, 1.537462013005355e-5, 1.53746201300536e-5, 1.5374620130053627e-5, 1.5374739823753145e-5, 1.537489600722956e-5, 1.537489600722963e-5, 1.537489600722969e-5, 1.537489600722989e-5, 1.5374896007230036e-5, 1.5374896007230094e-5, 1.5374896007230148e-5, 1.53748964401302e-5, 1.537489678140107e-5, 1.537489678140117e-5, 1.5374896781401226e-5, 1.5374896781401385e-5, 1.5374896781401473e-5, 1.5374896781401775e-5, 1.5374896781401897e-5, 1.5375355828370933e-5, 1.5375534683240545e-5, 1.5375534683240596e-5, 1.5375534683240606e-5, 1.5375534683240694e-5, 1.5375534683240856e-5, 1.537553468324088e-5, 1.5375534683240975e-5, 1.5375572305184015e-5, 1.537560394951791e-5, 1.5375603949517914e-5, 1.5375603949518002e-5, 1.5375603949518002e-5, 1.537560394951805e-5, 1.537560394951806e-5, 1.537560394951811e-5, 1.538730979271629e-5, 1.5388827659966593e-5, 1.5388827659966695e-5, 1.5388827659966854e-5, 1.5388830789061954e-5, 1.5388837233045044e-5, 1.538883723304517e-5, 1.5388837233045214e-5, 1.538883723304524e-5, 1.5388837233045515e-5, 1.5388837233045586e-5, 1.5388837233045664e-5, 1.5388947656443852e-5, 1.5389039236930258e-5, 1.538903923693028e-5, 1.5389039236930434e-5, 1.5389039236930516e-5, 1.5389039236930607e-5, 1.5389039236930634e-5, 1.5389039236930638e-5, 1.538974334678816e-5, 1.539034828807377e-5, 1.5390348288073803e-5, 1.5390348288073858e-5, 1.5390348288073885e-5, 1.5390348288073912e-5, 1.539034828807396e-5, 1.539034828807398e-5, 1.539063932391012e-5, 1.5390639323910273e-5, 1.5390639323910384e-5, 1.5390639323910784e-5, 1.539063932391109e-5, 1.5390639323911174e-5, 1.5390639323911343e-5, 1.5390969500244676e-5, 1.5391353221576932e-5, 1.5391353221576973e-5, 1.539135322157701e-5, 1.5391353221577088e-5, 1.539135322157722e-5, 1.539135322157728e-5, 1.539135322157734e-5, 1.5392298270302094e-5, 1.5393590986593772e-5, 1.5393590986593938e-5, 1.539359098659397e-5, 1.5393590986594036e-5, 1.53935909865941e-5, 1.5393590986594104e-5, 1.539359098659424e-5, 1.539425953818088e-5, 1.5395352695946383e-5, 1.5396044359142363e-5, 1.539604435914252e-5, 1.539604435914262e-5, 1.539604435914264e-5, 1.5396044359142644e-5, 1.5396044359142708e-5, 1.539604435914279e-5, 1.5396324157727244e-5, 1.5396658830633284e-5, 1.5396658830633335e-5, 1.5396658830633342e-5, 1.5396658830633376e-5, 1.5396658830633396e-5, 1.539665883063342e-5, 1.5396658830633464e-5, 1.539688080722943e-5, 1.5396880807229436e-5, 1.5396880807229507e-5, 1.5396880807229534e-5, 1.5396880807229653e-5, 1.5396880807229683e-5, 1.5396880807229812e-5, 1.5397234258192436e-5, 1.5397491030978043e-5, 1.5397491030978104e-5, 1.5397491030978155e-5, 1.5397491030978155e-5, 1.5397491030978216e-5, 1.539749103097822e-5, 1.53974910309784e-5, 1.539793651874841e-5, 1.539793651874848e-5, 1.539793651874855e-5, 1.5397936518748722e-5, 1.5397936518748736e-5, 1.5397936518748763e-5, 1.539793651874881e-5, 1.5398221951683036e-5, 1.5398976237253614e-5, 1.539897623725379e-5, 1.5398976237253865e-5, 1.5398976237254454e-5, 1.5398976237254857e-5, 1.539897623725489e-5, 1.5398976237254952e-5, 1.5399112340364004e-5, 1.5399489956109236e-5, 1.539948995610927e-5, 1.5399489956109307e-5, 1.5399489956109344e-5, 1.5399489956109412e-5, 1.5399489956109422e-5, 1.5399489956109446e-5, 1.5399500843382724e-5, 1.5399511879047263e-5, 1.539951187904744e-5, 1.5399511879047473e-5, 1.53995118790476e-5, 1.5399511879047656e-5, 1.5399511879047663e-5, 1.5399511879047707e-5, 1.539978816931502e-5, 1.5400242930789395e-5, 1.5400242930789486e-5, 1.540024293078949e-5, 1.5400242930789503e-5, 1.5400242930789534e-5, 1.540024293078965e-5, 1.5400242930789717e-5, 1.5400272615482026e-5, 1.5400322718866968e-5, 1.5400322718866978e-5, 1.5400322718867012e-5, 1.5400322718867073e-5, 1.5400322718867107e-5, 1.540032271886714e-5, 1.5400322718867195e-5, 1.5400367339234184e-5, 1.5400431092744125e-5, 1.5400431092744254e-5, 1.540043109274431e-5, 1.540043109274471e-5, 1.5400431092745128e-5, 1.540043109274515e-5, 1.5400431092745206e-5, 1.5400465365539095e-5, 1.540051931659903e-5, 1.5400519316599047e-5, 1.5400519316599067e-5, 1.54005193165991e-5, 1.5400519316599165e-5, 1.5400519316599192e-5, 1.5400519316599274e-5, 1.5400527397601954e-5, 1.5400535414510838e-5, 1.5400535414510906e-5, 1.5400535414510974e-5, 1.5400535414510984e-5, 1.5400535414510984e-5, 1.5400535414510987e-5, 1.5400535414511082e-5, 1.540057033715515e-5, 1.540058829726383e-5, 1.5400588297263943e-5, 1.5400588297264075e-5, 1.5400588297264092e-5, 1.540058829726418e-5, 1.5400588297264204e-5, 1.5400588297264434e-5, 1.5400635517138868e-5, 1.5400653768674317e-5, 1.5400653768674378e-5, 1.5400653768674385e-5, 1.5400653768674405e-5, 1.5400653768674442e-5, 1.540065376867445e-5, 1.5400653768674513e-5, 1.5452986747318122e-5, 1.5467220822770117e-5, 1.5467220822770205e-5, 1.5467220822770347e-5, 1.5467220822770378e-5, 1.546722082277045e-5, 1.5467220822770523e-5, 1.5467220822770713e-5, 1.5481787862554673e-5, 1.553770900257858e-5, 1.5537709002578633e-5, 1.5537709002578714e-5, 1.553770900257879e-5, 1.5537709002579063e-5, 1.553770900257908e-5, 1.5537709002579127e-5, 1.5542866858362447e-5, 1.5562835295325317e-5, 1.5562835295325493e-5, 1.556283529532556e-5, 1.556283529532567e-5, 1.5562835295325683e-5, 1.5562835295325855e-5, 1.5562835295325866e-5, 1.5564814922654133e-5, 1.55725016373328e-5, 1.5572501637332817e-5, 1.557250163733283e-5, 1.5572501637332875e-5, 1.557250163733291e-5, 1.557250163733291e-5, 1.557250163733333e-5, 1.5573282776182012e-5, 1.557635836216222e-5, 1.5576358362162337e-5, 1.5576358362162405e-5, 1.5576358362162446e-5, 1.5576358362162452e-5, 1.557635836216248e-5, 1.5576358362162517e-5, 1.5576644375601422e-5, 1.55776014245516e-5, 1.5577601424551664e-5, 1.5577601424552e-5, 1.5577626944733908e-5, 1.5577731381336445e-5, 1.557773138133657e-5, 1.557773138133665e-5, 1.557773138133673e-5, 1.5577731381336784e-5, 1.557773138133688e-5, 1.5577731381336906e-5, 1.5577807271082725e-5, 1.5577994048831266e-5, 1.5577994048831303e-5, 1.557799404883132e-5, 1.557799404883151e-5, 1.557799404883154e-5, 1.5577994048831645e-5, 1.5577994048831767e-5, 1.5578043461516225e-5, 1.557812025999539e-5, 1.5578120259995466e-5, 1.5578120259995524e-5, 1.557812025999557e-5, 1.5578120259995652e-5, 1.557812025999566e-5, 1.5578120259995666e-5, 1.5578198367237718e-5, 1.5578294232656223e-5, 1.5578294232656264e-5, 1.5578294232656308e-5, 1.557829423265651e-5, 1.557829423265657e-5, 1.557829423265663e-5, 1.557829423265665e-5, 1.5578383109791648e-5, 1.557848441403375e-5, 1.557848441403383e-5, 1.5578484414033844e-5, 1.5578484414033858e-5, 1.5578484414033933e-5, 1.5578484414033977e-5, 1.557848441403415e-5, 1.557856463501522e-5, 1.5578652823293954e-5, 1.5578652823294018e-5, 1.557865282329404e-5, 1.5578652823294123e-5, 1.5578652823294157e-5, 1.55786528232942e-5, 1.557865282329432e-5, 1.5578770990611044e-5, 1.557883329991613e-5, 1.557883329991624e-5, 1.5578833299916268e-5, 1.557883329991637e-5, 1.5578833299916417e-5, 1.557883329991658e-5, 1.5578833299916593e-5, 1.5579078912273527e-5, 1.5579194661813786e-5, 1.557919466181388e-5, 1.5579194661814118e-5, 1.5579194661814125e-5, 1.557919466181424e-5, 1.557919466181427e-5, 1.5579194661814372e-5, 1.5579300503964056e-5, 1.5579360318326355e-5, 1.5579360318326368e-5, 1.5579360318326385e-5, 1.557936031832677e-5, 1.557936031832707e-5, 1.5579360318327148e-5, 1.5579360318327158e-5, 1.5580142778579436e-5, 1.560121332625582e-5, 1.56023453604253e-5, 1.56023453604253e-5, 1.5602345360425378e-5, 1.5602345360425415e-5, 1.5602345360425578e-5, 1.56023453604256e-5, 1.560234536042564e-5, 1.560543547111329e-5, 1.560543547111354e-5, 1.560543547111355e-5, 1.5605435471113556e-5, 1.5605435471113597e-5, 1.560543547111372e-5, 1.560543547111373e-5, 1.5640170028251694e-5, 1.5640170028251816e-5, 1.5640170028251935e-5, 1.564017002825199e-5, 1.564017002825199e-5, 1.5640170028252084e-5, 1.564017002825217e-5, 1.5648948650050292e-5, 1.5654411283499837e-5, 1.5704978748882123e-5, 1.5704978748882137e-5, 1.5704978748882235e-5, 1.570497874888227e-5, 1.5704978748882397e-5, 1.5704978748882445e-5, 1.5704978748882502e-5, 1.5710062509090918e-5, 1.5728370543914643e-5, 1.5728370543914666e-5, 1.5728370543914738e-5, 1.5728370543914917e-5, 1.5728370543915073e-5, 1.572837054391512e-5, 1.5728370543915253e-5, 1.5730457286547594e-5, 1.5738282107281465e-5, 1.5738282107281512e-5, 1.573828210728158e-5, 1.5738282107281614e-5, 1.5738282107281827e-5, 1.573828210728194e-5, 1.573828210728196e-5, 1.5739116063417374e-5, 1.5742722190376582e-5, 1.574272219037677e-5, 1.5742722190377032e-5, 1.574272219037712e-5, 1.5742722190377256e-5, 1.574272219037728e-5, 1.5742722190377375e-5, 1.5742939884274995e-5, 1.5743457829730292e-5, 1.5743457829730353e-5, 1.5743457829730522e-5, 1.57435030077347e-5, 1.5743851319071124e-5, 1.574385131907118e-5, 1.5743851319071287e-5, 1.574385131907135e-5, 1.5743851319071368e-5, 1.5743851319071524e-5, 1.5743851319071564e-5, 1.574386156288421e-5, 1.5743873489307748e-5, 1.5743873489307857e-5, 1.5743873489307914e-5, 1.5743873489308202e-5, 1.574387348930826e-5, 1.5743873489308277e-5, 1.5743873489308483e-5, 1.5743926063795047e-5, 1.574396494703529e-5, 1.5743964947035336e-5, 1.574396494703534e-5, 1.574396494703544e-5, 1.5743964947035444e-5, 1.5743964947035566e-5, 1.574396494703557e-5, 1.574418254470967e-5, 1.574451737555342e-5, 1.5744517375553465e-5, 1.5744517375553478e-5, 1.5744517375553512e-5, 1.5744517375553563e-5, 1.57445173755536e-5, 1.574451737555367e-5, 1.5744549480872526e-5, 1.574460902350586e-5, 1.5744609023505872e-5, 1.574460902350591e-5, 1.5744609023505916e-5, 1.574460902350602e-5, 1.574460902350604e-5, 1.5744609023506153e-5, 1.5744677362293344e-5, 1.5744731262914687e-5, 1.5744731262914744e-5, 1.5744731262914754e-5, 1.5744731262914897e-5, 1.574473126291492e-5, 1.5744731262914934e-5, 1.5744731262915083e-5, 1.5744802055392883e-5, 1.5744856627529528e-5, 1.5744856627529602e-5, 1.5744856627529602e-5, 1.5744856627529657e-5, 1.574485662752969e-5, 1.5744856627529785e-5, 1.5744856627529972e-5, 1.574497266179832e-5, 1.574504869447205e-5, 1.5745048694472163e-5, 1.574504869447218e-5, 1.574504869447245e-5, 1.574504869447247e-5, 1.57450486944725e-5, 1.5745048694472532e-5, 1.5745089247592067e-5, 1.5745112382233852e-5, 1.574511238223388e-5, 1.57451123822339e-5, 1.5745112382234035e-5, 1.5745112382234343e-5, 1.574511238223451e-5, 1.574511238223456e-5, 1.5755114615957036e-5, 1.5771190832821003e-5, 1.5776208716049014e-5, 1.5776208716049048e-5, 1.5776208716049204e-5, 1.5776208716049302e-5, 1.5776208716049366e-5, 1.577620871604942e-5, 1.577620871604973e-5, 1.58159699948885e-5, 1.581596999488865e-5, 1.5815969994888736e-5, 1.5815969994888895e-5, 1.5815969994888905e-5, 1.5815969994888953e-5, 1.5815969994888966e-5, 1.582903761128953e-5, 1.583210920565267e-5, 1.5832109205652764e-5, 1.5832109205652832e-5, 1.5832109205653032e-5, 1.5832109205653076e-5, 1.5832109205653164e-5, 1.583210920565327e-5, 1.5872592722657742e-5, 1.587612527793434e-5, 1.5876125277934407e-5, 1.58761252779345e-5, 1.5876125277934773e-5, 1.587612527793495e-5, 1.587612527793496e-5, 1.587612527793517e-5, 1.5880987444064992e-5, 1.5898575745265942e-5, 1.589857574526602e-5, 1.589857574526606e-5, 1.5898575745266342e-5, 1.5898575745266413e-5, 1.589857574526649e-5, 1.5898575745266525e-5, 1.5900603868373895e-5, 1.590840724639339e-5, 1.5908407246393723e-5, 1.590840724639374e-5, 1.590840724639383e-5, 1.5908407246394255e-5, 1.5908407246394347e-5, 1.5908407246394547e-5, 1.5909180494728e-5, 1.591275647551856e-5, 1.5912756475518575e-5, 1.5912756475518826e-5, 1.5912756475518832e-5, 1.5912756475518873e-5, 1.591275647551892e-5, 1.5912756475518988e-5, 1.591291468645982e-5, 1.5913259204644244e-5, 1.5913259204644275e-5, 1.5913259204644417e-5, 1.591329264930777e-5, 1.5913440301839996e-5, 1.5913440301840183e-5, 1.5913440301840315e-5, 1.5913440301840413e-5, 1.5913440301840535e-5, 1.591344030184054e-5, 1.5913440301840576e-5, 1.5913513787728615e-5, 1.5913739705898434e-5, 1.5913739705898447e-5, 1.5913739705898508e-5, 1.5913739705898572e-5, 1.5913739705898664e-5, 1.5913739705898667e-5, 1.5913739705898874e-5, 1.5913752262931365e-5, 1.5913766198439305e-5, 1.5913766198439366e-5, 1.5913766198439403e-5, 1.591376619843941e-5, 1.5913766198439566e-5, 1.5913766198439583e-5, 1.591376619843962e-5, 1.5913855422765237e-5, 1.5913957354756097e-5, 1.591395735475629e-5, 1.59139573547564e-5, 1.5913957354756632e-5, 1.5913957354756764e-5, 1.591395735475687e-5, 1.5913957354756876e-5, 1.591404705866363e-5, 1.5914107135459426e-5, 1.5914107135459518e-5, 1.5914107135459596e-5, 1.5914107135459626e-5, 1.591410713545965e-5, 1.5914107135459667e-5, 1.591410713545971e-5, 1.5914253965520957e-5, 1.5914367286454014e-5, 1.591436728645417e-5, 1.5914367286454174e-5, 1.5914367286454282e-5, 1.5914367286454343e-5, 1.5914367286454397e-5, 1.5914367286454404e-5, 1.5914451750475885e-5, 1.59145423778019e-5, 1.591454237780191e-5, 1.5914542377801943e-5, 1.5914542377801973e-5, 1.5914542377801993e-5, 1.5914542377802014e-5, 1.591454237780208e-5, 1.591458109081052e-5, 1.591460650021751e-5, 1.5914606500217653e-5, 1.5914606500217714e-5, 1.5914606500217734e-5, 1.591460650021778e-5, 1.591460650021789e-5, 1.591460650021791e-5, 1.5914859324364088e-5, 1.5914927491827404e-5, 1.5914927491827448e-5, 1.591492749182747e-5, 1.5914927491827546e-5, 1.5914927491827624e-5, 1.5914927491827725e-5, 1.591492749182779e-5, 1.5944676942913968e-5, 1.5950695484415347e-5, 1.5950695484415438e-5, 1.5950695484415557e-5, 1.595069548441558e-5, 1.5950695484415604e-5, 1.5950695484415746e-5, 1.5950695484415746e-5, 1.602008041726636e-5, 1.6020080417266368e-5, 1.602008041726638e-5, 1.6020080417266402e-5, 1.6020080417266493e-5, 1.6020080417266507e-5, 1.6020080417266598e-5, 1.6032419617571103e-5, 1.607693409535585e-5, 1.607693409535597e-5, 1.607693409535603e-5, 1.6076934095356233e-5, 1.6076934095356304e-5, 1.6076934095356413e-5, 1.6076934095356436e-5, 1.608167364587367e-5, 1.6083211876396224e-5, 1.609894998994585e-5, 1.6098949989945884e-5, 1.6098949989945918e-5, 1.6098949989946064e-5, 1.6098949989946115e-5, 1.609894998994616e-5, 1.609894998994625e-5, 1.6099707995164617e-5, 1.6099707995164753e-5, 1.6099707995164773e-5, 1.6099707995164824e-5, 1.6099707995164942e-5, 1.6099707995164942e-5, 1.6099707995164966e-5, 1.610089792143359e-5, 1.6108104723449248e-5, 1.610810472344931e-5, 1.6108104723449316e-5, 1.6108104723449607e-5, 1.610810472344962e-5, 1.610810472344963e-5, 1.6108104723449705e-5, 1.6108911269969777e-5, 1.6112189991400783e-5, 1.6112189991400824e-5, 1.6112189991400854e-5, 1.6112189991400878e-5, 1.6112189991401007e-5, 1.6112189991401048e-5, 1.611218999140119e-5, 1.6112441983961905e-5, 1.6113285201204287e-5, 1.6113285201204355e-5, 1.6113285201204385e-5, 1.6113285201204422e-5, 1.6113285201204585e-5, 1.611328520120463e-5, 1.6113285201204694e-5, 1.6113315542125303e-5, 1.611336724691691e-5, 1.611336724691707e-5, 1.6113367246917253e-5, 1.6113367246917345e-5, 1.611336724691743e-5, 1.6113367246917518e-5, 1.6113367246917602e-5, 1.6113379488149034e-5, 1.6113385249280685e-5, 1.611338524928079e-5, 1.611338524928085e-5, 1.6113590004702395e-5, 1.6113915172945543e-5, 1.6113915172945625e-5, 1.6113915172945652e-5, 1.6113915172945716e-5, 1.6113915172945723e-5, 1.6113915172945848e-5, 1.6113915172946058e-5, 1.6113984350592624e-5, 1.6114140024388062e-5, 1.611414002438807e-5, 1.611414002438817e-5, 1.6114140024388174e-5, 1.6114140024388265e-5, 1.611414002438832e-5, 1.611414002438842e-5, 1.6114224483878367e-5, 1.6114315521393906e-5, 1.6114315521393916e-5, 1.6114315521394007e-5, 1.6114315521394204e-5, 1.6114315521394248e-5, 1.6114315521394353e-5, 1.6114315521394536e-5, 1.61143718823453e-5, 1.611442964797454e-5, 1.6114429647974593e-5, 1.6114429647974664e-5, 1.6114429647974826e-5, 1.6114429647974986e-5, 1.6114429647974986e-5, 1.6114429647975033e-5, 1.6114528248757123e-5, 1.6114597049620835e-5, 1.6114597049620937e-5, 1.6114597049621153e-5, 1.6114597049621153e-5, 1.6114597049621228e-5, 1.6114597049621238e-5, 1.6114597049621455e-5, 1.6114697798482786e-5, 1.611479429526011e-5, 1.6114794295260263e-5, 1.6114794295260494e-5, 1.6114794295260527e-5, 1.611479429526055e-5, 1.611479429526059e-5, 1.611479429526073e-5, 1.6114801131103126e-5, 1.6114807876053485e-5, 1.6114807876053637e-5, 1.611480787605373e-5, 1.611480787605379e-5, 1.6114807876053803e-5, 1.6114807876053847e-5, 1.611480787605385e-5, 1.6135307017754245e-5, 1.6150339482123246e-5, 1.615787905477623e-5, 1.6157879054776495e-5, 1.6157879054776553e-5, 1.615787905477659e-5, 1.6157879054776593e-5, 1.6157879054776688e-5, 1.615787905477669e-5, 1.6207027382602234e-5, 1.6207027382602407e-5, 1.6207027382602512e-5, 1.6207027382602525e-5, 1.620702738260269e-5, 1.6207027382602695e-5, 1.6207027382602854e-5, 1.625912936007199e-5, 1.6267241499739035e-5, 1.6267241499739455e-5, 1.6267241499739526e-5, 1.6267241499739547e-5, 1.626724149973957e-5, 1.62672414997397e-5, 1.626724149973981e-5, 1.6278629712706698e-5, 1.6319745722628597e-5, 1.6319745722628716e-5, 1.631974572262877e-5, 1.6319745722628834e-5, 1.631974572262896e-5, 1.6319745722628983e-5, 1.631974572262911e-5, 1.6324220127694313e-5, 1.6339879876479074e-5, 1.6339879876479138e-5, 1.6339879876479246e-5, 1.6339879876479307e-5, 1.633987987647931e-5, 1.6339879876479345e-5, 1.6339879876479396e-5, 1.6341880532634025e-5, 1.6349238722167738e-5, 1.634923872216787e-5, 1.6349238722167883e-5, 1.634923872216804e-5, 1.6349238722168043e-5, 1.6349238722168117e-5, 1.6349238722168144e-5, 1.6350049642821688e-5, 1.6353370969738886e-5, 1.6353370969739e-5, 1.6353370969739022e-5, 1.6353370969739117e-5, 1.6353370969739334e-5, 1.635337096973938e-5, 1.6353370969739557e-5, 1.635362298434669e-5, 1.635457268336161e-5, 1.63545726833617e-5, 1.6354572683361704e-5, 1.63545726833618e-5, 1.635457268336195e-5, 1.635457268336202e-5, 1.6354572683362086e-5, 1.6354600053566768e-5, 1.6354642759962245e-5, 1.6354642759962262e-5, 1.6354642759962296e-5, 1.6354642759962516e-5, 1.6354642759962682e-5, 1.635464275996269e-5, 1.6354642759962852e-5, 1.635471397462186e-5, 1.635477787386409e-5, 1.6354777873864124e-5, 1.6354777873864293e-5, 1.6354823264905086e-5, 1.6354966568925544e-5, 1.6354966568925575e-5, 1.635496656892578e-5, 1.6354966568925887e-5, 1.635496656892601e-5, 1.6354966568926083e-5, 1.6354966568926253e-5, 1.635497918627716e-5, 1.6354991817667244e-5, 1.6354991817667305e-5, 1.6354991817667342e-5, 1.635499181766741e-5, 1.635499181766765e-5, 1.6354991817667718e-5, 1.6354991817667776e-5, 1.6355115225427566e-5, 1.6355198044718024e-5, 1.635519804471803e-5, 1.6355198044718078e-5, 1.635519804471813e-5, 1.635519804471814e-5, 1.6355198044718234e-5, 1.6355198044718244e-5, 1.635532793449828e-5, 1.6355438267591335e-5, 1.6355438267591362e-5, 1.6355438267591386e-5, 1.6355438267591487e-5, 1.6355438267591772e-5, 1.6355438267591864e-5, 1.6355438267592013e-5, 1.6355613001706963e-5, 1.6355701122097895e-5, 1.6355701122098064e-5, 1.6355701122098084e-5, 1.6355701122098125e-5, 1.6355701122098362e-5, 1.6355701122098508e-5, 1.6355701122098664e-5, 1.635594589473618e-5, 1.6356084767068928e-5, 1.635608476706894e-5, 1.635608476706899e-5, 1.635608476706907e-5, 1.6356084767069182e-5, 1.6356084767069226e-5, 1.6356084767069294e-5, 1.63561491122933e-5, 1.635619429894163e-5, 1.6356194298941774e-5, 1.635619429894187e-5, 1.6356194298941913e-5, 1.635619429894219e-5, 1.6356194298942448e-5, 1.6356194298942536e-5, 1.6399159470953668e-5, 1.6405633979764167e-5, 1.6405633979764214e-5, 1.6405633979764238e-5, 1.6405633979764295e-5, 1.6405633979764367e-5, 1.6405633979764444e-5, 1.6405633979764763e-5, 1.6408896511955103e-5, 1.6408896511955147e-5, 1.6408896511955228e-5, 1.640889651195529e-5, 1.6408896511955414e-5, 1.6408896511955503e-5, 1.6408896511955516e-5, 1.6428911856081015e-5, 1.642891185608117e-5, 1.6428911856081188e-5, 1.642891185608135e-5, 1.642891185608135e-5, 1.6428911856081544e-5, 1.6428911856081564e-5, 1.650834822028105e-5, 1.6538549850887698e-5, 1.6538549850887728e-5, 1.6538549850887935e-5, 1.653854985088799e-5, 1.653854985088807e-5, 1.6538549850888077e-5, 1.6538549850888104e-5, 1.6570771172664283e-5, 1.6687277881308856e-5, 1.6687277881308924e-5, 1.6687277881309053e-5, 1.6687277881309144e-5, 1.6687277881309148e-5, 1.6687277881309415e-5, 1.6687277881309547e-5, 1.669839639816716e-5, 1.6737781609450013e-5, 1.6737781609450094e-5, 1.6737781609450172e-5, 1.673778160945033e-5, 1.6737781609450386e-5, 1.6737781609450545e-5, 1.6737781609450708e-5, 1.674233695363805e-5, 1.6758755253865877e-5, 1.6758755253866013e-5, 1.6758755253866037e-5, 1.675875525386609e-5, 1.6758755253866284e-5, 1.6758755253866426e-5, 1.6758755253866437e-5, 1.6760651433461717e-5, 1.6767569937322963e-5, 1.6767569937323018e-5, 1.676756993732309e-5, 1.676756993732313e-5, 1.6767569937323217e-5, 1.676756993732322e-5, 1.676756993732325e-5, 1.676837067960395e-5, 1.6771618028001252e-5, 1.6771618028001283e-5, 1.6771618028001425e-5, 1.6771618028001445e-5, 1.6771618028001615e-5, 1.677161802800163e-5, 1.6771618028001852e-5, 1.6771872386192134e-5, 1.677283996758838e-5, 1.67728399675886e-5, 1.6772839967588646e-5, 1.6772839967588673e-5, 1.6772839967588734e-5, 1.677283996758875e-5, 1.6772839967588775e-5, 1.6772851178567514e-5, 1.6772863756951233e-5, 1.6772863756951324e-5, 1.6772863756951663e-5, 1.677286375695168e-5, 1.6772863756951795e-5, 1.6772863756951893e-5, 1.677286375695192e-5, 1.6772967122547897e-5, 1.6773090624274212e-5, 1.677309062427426e-5, 1.677309062427438e-5, 1.677309062427443e-5, 1.6773090624274456e-5, 1.67730906242745e-5, 1.6773090624274642e-5, 1.6773146602513248e-5, 1.67731829826136e-5, 1.677318298261367e-5, 1.6773182982613782e-5, 1.6773269399034703e-5, 1.6773476968025186e-5, 1.677347696802528e-5, 1.6773476968025338e-5, 1.6773476968025433e-5, 1.6773476968025457e-5, 1.6773476968025524e-5, 1.677347696802556e-5, 1.6773484431618582e-5, 1.6773494655752513e-5, 1.6773494655752604e-5, 1.6773494655752648e-5, 1.6773494655753014e-5, 1.6773494655753407e-5, 1.6773494655753468e-5, 1.6773494655753533e-5, 1.6773738495467747e-5, 1.677393936512993e-5, 1.6773939365129946e-5, 1.6773939365130075e-5, 1.6773939365130112e-5, 1.6773939365130295e-5, 1.6773939365130366e-5, 1.6773939365130407e-5, 1.6773975528233657e-5, 1.6774039605573926e-5, 1.677403960557396e-5, 1.6774039605573967e-5, 1.6774039605574e-5, 1.677403960557418e-5, 1.6774039605574238e-5, 1.677403960557431e-5, 1.677404747561558e-5, 1.6774054222289685e-5, 1.6774054222289777e-5, 1.6774054222289845e-5, 1.677405422228985e-5, 1.6774054222290014e-5, 1.677405422229002e-5, 1.6774054222290167e-5, 1.677422442965287e-5, 1.6774269649278975e-5, 1.6774269649279e-5, 1.6774269649279077e-5, 1.677426964927908e-5, 1.6774269649279114e-5, 1.6774269649279182e-5, 1.6774269649279192e-5, 1.6826077155436636e-5, 1.6838737520303086e-5, 1.6838737520303174e-5, 1.6838737520303208e-5, 1.6838737520303215e-5, 1.6838737520303337e-5, 1.6838737520303462e-5, 1.6838737520303527e-5, 1.6938020691042717e-5, 1.6938020691042856e-5, 1.6938020691042974e-5, 1.693802069104301e-5, 1.6938020691043103e-5, 1.6938020691043337e-5, 1.6938020691043405e-5, 1.6967834798814303e-5, 1.6967834798814336e-5, 1.6967834798814435e-5, 1.6967834798814526e-5, 1.6967834798814753e-5, 1.69678347988148e-5, 1.6967834798815048e-5, 1.6971964837260363e-5, 1.6982988832893406e-5, 1.6982988832893484e-5, 1.69829888328936e-5, 1.698298883289366e-5, 1.698298883289373e-5, 1.698298883289385e-5, 1.6982988832894003e-5, 1.7051661482764248e-5, 1.7055502381294465e-5, 1.710195122049013e-5, 1.7101951220490197e-5, 1.7101951220490312e-5, 1.7101951220490373e-5, 1.7101951220490407e-5, 1.710195122049055e-5, 1.71019512204906e-5, 1.7116860743024355e-5, 1.7149114454454677e-5, 1.7149114454454718e-5, 1.714911445445489e-5, 1.7149114454454907e-5, 1.7149114454454928e-5, 1.7149114454455023e-5, 1.714911445445506e-5, 1.7154352251917948e-5, 1.7169025141845512e-5, 1.7169025141845624e-5, 1.7169025141845712e-5, 1.716902514184587e-5, 1.7169025141846027e-5, 1.7169025141846068e-5, 1.716902514184611e-5, 1.7171124315848745e-5, 1.717795882951864e-5, 1.717795882951866e-5, 1.7177958829518836e-5, 1.7177958829518873e-5, 1.717795882951904e-5, 1.7177958829519256e-5, 1.7177958829519307e-5, 1.7178780994629778e-5, 1.7181873146498158e-5, 1.7181873146498568e-5, 1.7181873146498575e-5, 1.71818731464986e-5, 1.7181873146498643e-5, 1.718187314649871e-5, 1.71818731464988e-5, 1.7182143558306982e-5, 1.718286523416523e-5, 1.7182995270961487e-5, 1.718299527096165e-5, 1.7182995270961677e-5, 1.7182995270961728e-5, 1.7182995270961728e-5, 1.718299527096185e-5, 1.7182995270962094e-5, 1.7183018532657313e-5, 1.7183032664839568e-5, 1.7183032664839574e-5, 1.7183032664839676e-5, 1.7183162358081015e-5, 1.7183750334781593e-5, 1.718375033478167e-5, 1.718375033478167e-5, 1.718375033478173e-5, 1.7183750334781796e-5, 1.7183750334781878e-5, 1.718375033478212e-5, 1.718375752496079e-5, 1.7183772272572637e-5, 1.718377227257294e-5, 1.7183772272572973e-5, 1.718377227257304e-5, 1.7183772272573058e-5, 1.7183772272573135e-5, 1.718377227257319e-5, 1.7183788678182123e-5, 1.718379999165894e-5, 1.718379999165911e-5, 1.718379999165918e-5, 1.7183799991659195e-5, 1.7183799991659358e-5, 1.718379999165943e-5, 1.7183799991659456e-5, 1.7183847229373027e-5, 1.718387379194968e-5, 1.718387379194978e-5, 1.718387379194987e-5, 1.718387379194991e-5, 1.718387379195001e-5, 1.7183873791950072e-5, 1.7183873791950167e-5, 1.7183973780940304e-5, 1.7184024368138316e-5, 1.7184024368138814e-5, 1.7184024368138997e-5, 1.7184024368139085e-5, 1.718402436813912e-5, 1.718402436813923e-5, 1.718402436813923e-5, 1.7184131460020384e-5, 1.718420916836813e-5, 1.7184209168368187e-5, 1.718420916836822e-5, 1.7184209168368593e-5, 1.7184209168368654e-5, 1.7184209168368776e-5, 1.7184209168368864e-5, 1.7184275155189923e-5, 1.7184321584642152e-5, 1.7184321584642206e-5, 1.7184321584642328e-5, 1.718432158464233e-5, 1.7184321584642528e-5, 1.7184321584642586e-5, 1.718432158464262e-5, 1.7184419028916268e-5, 1.718445537603968e-5, 1.718445537603982e-5, 1.718445537603988e-5, 1.7184455376039953e-5, 1.7184455376040214e-5, 1.7184455376040268e-5, 1.7184455376040292e-5, 1.733707599914928e-5, 1.7337075999149323e-5, 1.733707599914938e-5, 1.733707599914953e-5, 1.733707599914963e-5, 1.7337075999149696e-5, 1.733707599914987e-5, 1.7385237459913725e-5, 1.7385237459913803e-5, 1.7385237459913844e-5, 1.7385237459913946e-5, 1.738523745991411e-5, 1.7385237459914417e-5, 1.73852374599145e-5, 1.741635629641979e-5, 1.7506106374208515e-5, 1.7506106374208715e-5, 1.7506106374208753e-5, 1.7506106374208922e-5, 1.7506106374209224e-5, 1.7506106374209345e-5, 1.750610637420935e-5, 1.7517337263673107e-5, 1.7550691631104987e-5, 1.7550691631105008e-5, 1.7550691631105106e-5, 1.7550691631105157e-5, 1.7550691631105245e-5, 1.75506916311053e-5, 1.7550691631105387e-5, 1.7555357697827193e-5, 1.7569634458283796e-5, 1.7569634458283824e-5, 1.7569634458283908e-5, 1.7569634458283946e-5, 1.7569634458284044e-5, 1.7569634458284057e-5, 1.7569634458284305e-5, 1.757174149241354e-5, 1.7578952841150382e-5, 1.7578952841150406e-5, 1.7578952841150514e-5, 1.7578952841150725e-5, 1.7578952841150904e-5, 1.7578952841150958e-5, 1.7578952841151382e-5, 1.757978504239565e-5, 1.758321083343552e-5, 1.7583210833435536e-5, 1.758321083343563e-5, 1.7583210833435777e-5, 1.7583210833436014e-5, 1.7583210833436275e-5, 1.758321083343635e-5, 1.758344434812009e-5, 1.7584479592811512e-5, 1.7584479592811634e-5, 1.7584479592811777e-5, 1.7584479592811837e-5, 1.7584479592811868e-5, 1.7584479592811953e-5, 1.758447959281197e-5, 1.7584494818361232e-5, 1.7584540330718458e-5, 1.7584540330718485e-5, 1.7584540330718556e-5, 1.7584540330718648e-5, 1.7584540330718753e-5, 1.75845403307188e-5, 1.7584540330718922e-5, 1.7584542225423686e-5, 1.758454428572728e-5, 1.758454428572731e-5, 1.7584544285727376e-5, 1.7584544285727572e-5, 1.758454428572759e-5, 1.758454428572762e-5, 1.7584544285727674e-5, 1.758455550723e-5, 1.7584558775089458e-5, 1.758455877508948e-5, 1.75845587750895e-5, 1.7584631852769294e-5, 1.758469804010672e-5, 1.7584698040106884e-5, 1.7584698040107e-5, 1.758469804010703e-5, 1.7584698040107046e-5, 1.758469804010716e-5, 1.758469804010742e-5, 1.758470918600568e-5, 1.7584722333222312e-5, 1.7584722333222465e-5, 1.7584722333222478e-5, 1.7584722333222546e-5, 1.7584722333222583e-5, 1.7584722333222766e-5, 1.7584722333222997e-5, 1.7585102192665634e-5, 1.7585356453375854e-5, 1.75853564533759e-5, 1.7585356453375915e-5, 1.7585356453375997e-5, 1.758535645337612e-5, 1.7585356453376126e-5, 1.7585356453376305e-5, 1.7585359139660473e-5, 1.75853617048819e-5, 1.7585361704882038e-5, 1.7585361704882177e-5, 1.758536170488218e-5, 1.758536170488221e-5, 1.758536170488222e-5, 1.7585361704882315e-5, 1.7585485853492334e-5, 1.7585560392860044e-5, 1.7585560392860122e-5, 1.7585560392860176e-5, 1.7585560392860373e-5, 1.758556039286038e-5, 1.758556039286058e-5, 1.758556039286068e-5, 1.7585607771753537e-5, 1.758563553458548e-5, 1.7585635534585677e-5, 1.758563553458568e-5, 1.7585635534585724e-5, 1.75856355345858e-5, 1.7585635534585846e-5, 1.758563553458587e-5, 1.8669586005729493e-5, 1.866958600572975e-5, 1.866958600572979e-5, 1.866958600572988e-5, 1.866958600573016e-5, 1.8669586005730168e-5, 1.8669586005730273e-5, 1.8669960300519388e-5, 1.8671044665047266e-5, 1.8671044665047358e-5, 1.8671044665047385e-5, 1.8671044665048286e-5, 1.8671044665048876e-5, 1.8671044665048926e-5, 1.8671044665049093e-5, 1.8671387012705044e-5, 1.8671877797480514e-5, 1.8671877797480605e-5, 1.8671877797480687e-5, 1.867187779748079e-5, 1.8671877797480832e-5, 1.8671877797480907e-5, 1.8671877797480988e-5, 1.8672699091414092e-5, 1.867352634231087e-5, 1.867352634231103e-5, 1.867352634231143e-5, 1.86740459566478e-5, 1.86758535672799e-5, 1.867585356727998e-5, 1.8675853567280028e-5, 1.8675853567280028e-5, 1.8675853567280164e-5, 1.8675853567280194e-5, 1.8675853567280597e-5, 1.8676333759867012e-5, 1.86771486491287e-5, 1.8677148649128757e-5, 1.867714864912885e-5, 1.8677148649129302e-5, 1.8677148649129438e-5, 1.867714864912944e-5, 1.8677148649129468e-5, 1.867789185241189e-5, 1.8679307468708045e-5, 1.867930746870816e-5, 1.8679307468708184e-5, 1.8679307468708197e-5, 1.8679307468708238e-5, 1.867930746870839e-5, 1.8679307468708597e-5, 1.8679857060321647e-5, 1.8681172586079735e-5, 1.8681172586079786e-5, 1.8681172586079874e-5, 1.8681172586079904e-5, 1.8681172586079908e-5, 1.8681172586079925e-5, 1.8681172586079996e-5, 1.8681541476410276e-5, 1.868245184735942e-5, 1.8682451847359518e-5, 1.8682451847359592e-5, 1.8682451847359603e-5, 1.868245184735961e-5, 1.868245184735966e-5, 1.8682451847359687e-5, 1.8682720438915957e-5, 1.8683521137010272e-5, 1.8683521137010397e-5, 1.868352113701072e-5, 1.868352113701081e-5, 1.8683521137010814e-5, 1.8683521137010844e-5, 1.8683521137010993e-5, 1.8683539338378022e-5, 1.868355809704912e-5, 1.8683558097049288e-5, 1.8683558097049298e-5, 1.8683558097049854e-5, 1.8683558097050017e-5, 1.8683558097050233e-5, 1.8683558097050616e-5, 1.8683911149333466e-5, 1.8684294281468005e-5, 1.8684294281468188e-5, 1.8684294281468337e-5, 1.8684294281468395e-5, 1.868429428146856e-5, 1.8684294281468652e-5, 1.868429428146882e-5, 1.8684465852357096e-5, 1.8684738161562107e-5, 1.8684738161562276e-5, 1.8684738161562283e-5, 1.86847381615623e-5, 1.868473816156246e-5, 1.8684738161562673e-5, 1.8684738161562788e-5, 1.8684869542746566e-5, 1.868508973890327e-5, 1.8685089738903342e-5, 1.8685089738903498e-5, 1.8685089738903843e-5, 1.8685089738903908e-5, 1.8685089738904087e-5, 1.86850897389042e-5, 1.8685158533074948e-5, 1.8685252773036424e-5, 1.868525277303652e-5, 1.8685252773036736e-5, 1.868525277303679e-5, 1.8685252773036977e-5, 1.8685252773037092e-5, 1.8685252773037126e-5, 1.868531314696119e-5, 1.8685377794501766e-5, 1.86853777945019e-5, 1.8685377794501986e-5, 1.8685377794502288e-5, 1.8685377794502443e-5, 1.868537779450246e-5, 1.8685377794502498e-5, 1.8685421246337486e-5, 1.868545318496711e-5, 1.868545318496752e-5, 1.868545318496762e-5, 1.8685453184967632e-5, 1.868545318496769e-5, 1.868545318496778e-5, 1.8685453184968357e-5, 1.8685644493690226e-5, 1.8685711069365147e-5, 1.868571106936539e-5, 1.868571106936544e-5, 1.8685711069365462e-5, 1.868571106936548e-5, 1.8685711069365662e-5, 1.868571106936571e-5, 1.8685951221563988e-5, 1.8686021186131717e-5, 1.8686021186131832e-5, 1.8686021186131883e-5, 1.8686021186131903e-5, 1.868602118613204e-5, 1.8686021186132184e-5, 1.868602118613224e-5, 1.8863042042170193e-5, 1.8874322792330326e-5, 1.9561710560790956e-5, 1.9561710560790984e-5, 1.956171056079114e-5, 1.9561710560791214e-5, 1.9561710560791285e-5, 1.9561710560791393e-5, 1.9561710560791587e-5, 1.959160516161019e-5, 1.959160516161028e-5, 1.9591605161610557e-5, 1.9591605161610638e-5, 1.959160516161074e-5, 1.959160516161085e-5, 1.959160516161106e-5, 1.9924712488335848e-5, 2.0773577185841645e-5, 2.077357718584194e-5, 2.0773577185842184e-5, 2.0773577185842286e-5, 2.077357718584251e-5, 2.0773577185842648e-5, 2.077357718584279e-5, 2.1304275251936998e-5, 2.1334315514962135e-5, 2.1702622628984926e-5, 2.2274926971762408e-5, 2.2274926971762432e-5, 2.2274926971762493e-5, 2.2274926971762547e-5, 2.2274926971762652e-5, 2.2274926971762676e-5, 2.227492697176277e-5, 2.301395250991005e-5, 2.34718827399398e-5, 2.347188273993987e-5, 2.347188273993988e-5, 2.3471882739939928e-5, 2.3471882739940328e-5, 2.3471882739940395e-5, 2.347188273994053e-5, 2.363083196714301e-5, 2.403236576868883e-5, 2.403236576868895e-5, 2.4032365768688994e-5, 2.4032365768689035e-5, 2.40323657686891e-5, 2.4032365768689333e-5, 2.4032365768689645e-5, 2.4223726848772127e-5, 2.4970891471199567e-5, 2.591580292683436e-5, 2.591580292683449e-5, 2.591580292683461e-5, 2.5915802926834685e-5, 2.5915802926834753e-5, 2.5915802926835068e-5, 2.5915802926835132e-5, 2.6047017179354913e-5, 2.650144250503052e-5, 2.6617056179505146e-5, 2.715776441755261e-5, 2.8423586739345168e-5, 3.042434402336967e-5, 3.313100048738068e-5, 3.3131000487380744e-5, 3.313100048738078e-5, 3.313100048738088e-5, 3.313100048738107e-5, 3.313100048738131e-5, 3.313100048738166e-5, 3.326250124658579e-5, 3.3262501246586034e-5, 3.3262501246586116e-5, 3.32625012465863e-5, 3.3262501246586305e-5, 3.326250124658663e-5, 3.326250124658672e-5, 3.33219240289205e-5, 3.332192402892068e-5, 3.3321924028920906e-5, 3.332192402892111e-5, 3.3321924028921116e-5, 3.332192402892115e-5, 3.332192402892132e-5, 3.34427448580397e-5, 3.3565364876769655e-5, 3.360932521184464e-5, 3.360932521184479e-5, 3.3609325211845005e-5, 3.360932521184504e-5, 3.360932521184512e-5, 3.360932521184542e-5, 3.360932521184547e-5, 3.362098350475038e-5, 3.378787589112423e-5, 3.3940150334522924e-5, 3.394015033452309e-5, 3.394015033452314e-5, 3.394015033452338e-5, 3.394015033452363e-5, 3.3940150334523866e-5, 3.394015033452418e-5, 3.4058883046246264e-5, 3.4183244333996464e-5, 3.418324433399649e-5, 3.418324433399663e-5, 3.418324433399775e-5, 3.418324433399775e-5, 3.4183244333998104e-5, 3.418324433399829e-5, 3.424714905602696e-5, 3.4480026110239156e-5, 3.448002611023976e-5, 3.448002611024011e-5, 3.448002611024026e-5, 3.44800261102404e-5, 3.448002611024049e-5, 3.448002611024107e-5, 3.4821057968075595e-5, 3.506412046020437e-5, 3.5064120460204645e-5, 3.5064120460205e-5, 3.506412046020517e-5, 3.5064120460205384e-5, 3.506412046020587e-5, 3.506412046020602e-5, 3.5064351671962406e-5, 3.5065369126784196e-5, 3.506536912678433e-5, 3.506536912678456e-5, 3.506536912678469e-5, 3.506536912678515e-5, 3.506536912678534e-5, 3.5065369126785464e-5, 3.5065432140291776e-5, 3.506551788575403e-5, 3.506551788575418e-5, 3.506551788575421e-5, 3.5065517885755145e-5, 3.506551788575618e-5, 3.506551788575633e-5, 3.5065517885756364e-5, 3.506577464987981e-5, 3.5066192181777815e-5, 3.506619218177811e-5, 3.506619218177817e-5, 3.5066192181778425e-5, 3.5066192181778534e-5, 3.506619218177858e-5, 3.506619218177879e-5, 3.5066309555884296e-5, 3.50664939619632e-5, 3.506649396196341e-5, 3.506649396196363e-5, 3.5066493961963766e-5, 3.506649396196382e-5, 3.506649396196429e-5, 3.50664939619643e-5, 3.50666147429361e-5, 3.5066767218363194e-5, 3.506676721836326e-5, 3.506676721836337e-5, 3.506676721836343e-5, 3.5066767218364034e-5, 3.5066767218364346e-5, 3.506676721836436e-5, 3.506686677427817e-5, 3.5066967870533034e-5, 3.5066967870533386e-5, 3.506696787053392e-5, 3.5066967870533976e-5, 3.5066967870534416e-5, 3.506696787053499e-5, 3.5066967870535385e-5, 3.506706218366738e-5, 3.506713440067521e-5, 3.506713440067542e-5, 3.5067134400675486e-5, 3.506713440067554e-5, 3.506713440067554e-5, 3.506713440067565e-5, 3.506713440067585e-5, 3.506722876960895e-5, 3.506727817669407e-5, 3.506727817669457e-5, 3.506727817669472e-5, 3.506727817669493e-5, 3.506727817669527e-5, 3.506727817669564e-5, 3.506727817669586e-5, 3.50929756174066e-5, 3.511204342130663e-5, 3.5112043421306723e-5, 3.511204342130687e-5, 3.511234831194741e-5, 3.511363862406319e-5, 3.511363862406334e-5, 3.511363862406341e-5, 3.5113638624063585e-5, 3.5113638624064e-5, 3.511363862406427e-5, 3.5113638624064696e-5, 3.5114211274203295e-5, 3.511500866843262e-5, 3.511500866843308e-5, 3.511500866843367e-5, 3.5115008668433936e-5, 3.5115008668433936e-5, 3.511500866843404e-5, 3.5115008668434194e-5, 3.511621121802807e-5, 3.5117543370629784e-5, 3.5117543370630326e-5, 3.511754337063039e-5, 3.5117543370630394e-5, 3.51175433706309e-5, 3.5117543370631085e-5, 3.511754337063121e-5, 3.511876267157888e-5, 3.511993043499941e-5, 3.511993043499943e-5, 3.51199304349995e-5, 3.511993043499968e-5, 3.511993043499974e-5, 3.5119930434999866e-5, 3.5119930435000524e-5, 3.51214716517647e-5, 3.512258567024824e-5, 3.512258567024827e-5, 3.512258567024834e-5, 3.5122585670248444e-5, 3.512258567024892e-5, 3.512258567024924e-5, 3.512258567024947e-5, 3.512535781943816e-5, 3.512681787306314e-5, 3.512681787306315e-5, 3.512681787306321e-5, 3.512681787306345e-5, 3.5126817873064455e-5, 3.51268178730647e-5, 3.512681787306482e-5, 3.5130509796245946e-5, 3.513203537165987e-5, 3.513203537166001e-5, 3.513203537166025e-5, 3.513203537166032e-5, 3.513203537166043e-5, 3.513203537166087e-5, 3.513203537166101e-5, 3.55287209633577e-5, 3.552872096335798e-5, 3.552872096335841e-5, 3.552872096335853e-5, 3.552872096335854e-5, 3.552872096335865e-5, 3.5528720963359064e-5, 3.552896319881981e-5, 3.5529618982604035e-5, 3.552961898260404e-5, 3.552961898260431e-5, 3.552961898260489e-5, 3.5529618982605e-5, 3.552961898260523e-5, 3.5529618982606136e-5, 3.55299179542897e-5, 3.5530936027485766e-5, 3.55309360274858e-5, 3.553093602748592e-5, 3.553093602748717e-5, 3.553093602748775e-5, 3.553093602748859e-5, 3.5530936027488686e-5, 3.5531045867913406e-5, 3.553125994848679e-5, 3.553125994848704e-5, 3.553125994848726e-5, 3.5531259948487414e-5, 3.553125994848798e-5, 3.553125994848821e-5, 3.553125994848872e-5, 3.553140179064652e-5, 3.553166920302003e-5, 3.553166920302039e-5, 3.5531669203020414e-5, 3.5531669203020475e-5, 3.553166920302087e-5, 3.553166920302111e-5, 3.553166920302125e-5, 3.553174023656729e-5, 3.553183856032935e-5, 3.553183856032965e-5, 3.5531838560329745e-5, 3.553183856032999e-5, 3.553183856033001e-5, 3.553183856033021e-5, 3.5531838560330565e-5, 3.55319194779472e-5, 3.5531999108074033e-5, 3.553199910807432e-5, 3.5531999108074325e-5, 3.553199910807458e-5, 3.553199910807486e-5, 3.5531999108074874e-5, 3.553199910807493e-5, 3.553209631755946e-5, 3.553217870295951e-5, 3.553217870295959e-5, 3.5532178702959865e-5, 3.553217870296008e-5, 3.55321787029602e-5, 3.553217870296024e-5, 3.5532178702960746e-5, 3.5532211298800435e-5, 3.553223489644981e-5, 3.5532234896450027e-5, 3.553223489645005e-5, 3.553223489645017e-5, 3.553223489645022e-5, 3.553223489645044e-5, 3.55322348964512e-5, 3.55586188056585e-5, 3.558000061581363e-5, 3.558000061581393e-5, 3.558000061581398e-5, 3.558003511153497e-5, 3.5580112316784354e-5, 3.5580112316784686e-5, 3.558011231678481e-5, 3.558011231678521e-5, 3.558011231678607e-5, 3.5580112316786576e-5, 3.5580112316786705e-5, 3.558079795213373e-5, 3.5581825747112916e-5, 3.558182574711297e-5, 3.558182574711309e-5, 3.5581825747113296e-5, 3.558182574711374e-5, 3.558182574711389e-5, 3.558182574711414e-5, 3.558222703376891e-5, 3.558265800618457e-5, 3.558265800618468e-5, 3.558265800618513e-5, 3.558265800618544e-5, 3.558265800618598e-5, 3.558265800618609e-5, 3.558265800618612e-5, 3.5583777425535685e-5, 3.55845323818185e-5, 3.558453238181869e-5, 3.5584532381818856e-5, 3.5584532381819405e-5, 3.558453238182084e-5, 3.558453238182122e-5, 3.5584532381821675e-5, 3.558685433567561e-5, 3.5588134232260316e-5, 3.558813423226072e-5, 3.5588134232260905e-5, 3.55881342322623e-5, 3.558813423226316e-5, 3.558813423226324e-5, 3.558813423226375e-5, 3.5591191620744796e-5, 3.5592736490982046e-5, 3.559273649098214e-5, 3.559273649098238e-5, 3.559273649098324e-5, 3.559273649098385e-5, 3.559273649098389e-5, 3.5592736490983916e-5, 3.5596816136765946e-5, 3.559844832692395e-5, 3.5598448326923986e-5, 3.5598448326924115e-5, 3.559844832692414e-5, 3.559844832692442e-5, 3.559844832692454e-5, 3.5598448326924786e-5, 3.5630634406423956e-5, 3.566160750261558e-5, 3.566160750261603e-5, 3.566160750261629e-5, 3.5661607502617096e-5, 3.566160750261857e-5, 3.566160750261888e-5, 3.566160750261918e-5, 3.590875046060417e-5, 3.590875046060448e-5, 3.5908750460604523e-5, 3.590875046060467e-5, 3.590875046060476e-5, 3.590875046060497e-5, 3.5908750460604984e-5, 3.590890683849662e-5, 3.5909406012746553e-5, 3.5909406012746635e-5, 3.590940601274681e-5, 3.590940601274742e-5, 3.590940601274809e-5, 3.590940601274818e-5, 3.590940601274819e-5, 3.5909533178305764e-5, 3.59098366720343e-5, 3.590983667203485e-5, 3.5909836672034956e-5, 3.5909836672035884e-5, 3.5909836672036453e-5, 3.59098366720366e-5, 3.5909836672036745e-5, 3.590991284348423e-5, 3.5910003180760966e-5, 3.591000318076122e-5, 3.5910003180761386e-5, 3.591000318076155e-5, 3.591000318076221e-5, 3.591000318076269e-5, 3.591000318076291e-5, 3.5910246853573254e-5, 3.591056395525391e-5, 3.591056395525424e-5, 3.5910563955254275e-5, 3.591056395525441e-5, 3.5910563955254505e-5, 3.5910563955254566e-5, 3.591056395525486e-5, 3.591067317131868e-5, 3.591087539725879e-5, 3.591087539725925e-5, 3.591087539725936e-5, 3.591087539725966e-5, 3.591087539725973e-5, 3.591087539725993e-5, 3.591087539726004e-5, 3.591090868290429e-5, 3.591095007102645e-5, 3.5910950071026774e-5, 3.591095007102682e-5, 3.591095007102697e-5, 3.591095007102698e-5, 3.591095007102753e-5, 3.591095007102758e-5, 3.591098988234854e-5, 3.591101834101353e-5, 3.591101834101372e-5, 3.591101834101384e-5, 3.591101834101393e-5, 3.591101834101395e-5, 3.591101834101423e-5, 3.591101834101461e-5, 3.591117713283772e-5, 3.591123226157729e-5, 3.5911232261577364e-5, 3.591123226157756e-5, 3.591123226157772e-5, 3.591123226157788e-5, 3.5911232261577886e-5, 3.591123226157843e-5, 3.593736005960015e-5, 3.5956640198207814e-5, 3.5956640198208214e-5, 3.595664019820836e-5, 3.5956640198208464e-5, 3.5956640198209135e-5, 3.595664019820916e-5, 3.595664019820996e-5, 3.595714720247414e-5, 3.595809408896531e-5, 3.595809408896533e-5, 3.595809408896534e-5, 3.595809408896537e-5, 3.595809408896545e-5, 3.5958094088965545e-5, 3.5958094088965755e-5, 3.595841013984059e-5, 3.595857183240665e-5, 3.5958571832406734e-5, 3.595857183240679e-5, 3.595972541455752e-5, 3.596082789711139e-5, 3.596082789711166e-5, 3.5960827897111666e-5, 3.5960827897112175e-5, 3.596082789711225e-5, 3.596082789711238e-5, 3.5960827897112466e-5, 3.596283734800869e-5, 3.596446644382876e-5, 3.5964466443829325e-5, 3.596446644382955e-5, 3.596446644383077e-5, 3.5964466443831595e-5, 3.5964466443831784e-5, 3.5964466443832306e-5, 3.596634161702655e-5, 3.596771169766288e-5, 3.5967711697663045e-5, 3.5967711697663195e-5, 3.596771169766381e-5, 3.596771169766534e-5, 3.5967711697665505e-5, 3.5967711697665634e-5, 3.597083518501116e-5, 3.597251724238662e-5, 3.5972517242386685e-5, 3.597251724238725e-5, 3.597251724238756e-5, 3.597251724238868e-5, 3.5972517242388935e-5, 3.597251724238918e-5, 3.597641905659947e-5, 3.5978072860254485e-5, 3.597807286025455e-5, 3.5978072860254566e-5, 3.597807286025461e-5, 3.5978072860254756e-5, 3.5978072860254905e-5, 3.5978072860255196e-5, 3.6180430597778594e-5, 3.618043059777886e-5, 3.6180430597778987e-5, 3.618043059777944e-5, 3.6180430597779745e-5, 3.618043059777998e-5, 3.618043059778015e-5, 3.629434125993366e-5, 3.629434125993374e-5, 3.629434125993374e-5, 3.6294341259933976e-5, 3.629434125993417e-5, 3.629434125993424e-5, 3.629434125993434e-5, 3.629458688236753e-5, 3.629521624574537e-5, 3.62952162457454e-5, 3.629521624574591e-5, 3.629521624574609e-5, 3.629521624574617e-5, 3.629521624574622e-5, 3.629521624574662e-5, 3.6295544687345504e-5, 3.629673379322557e-5, 3.629673379322569e-5, 3.629673379322584e-5, 3.629673379322591e-5, 3.6296733793226105e-5, 3.629673379322616e-5, 3.629673379322641e-5, 3.629679049714194e-5, 3.6296866394001334e-5, 3.629686639400162e-5, 3.629686639400206e-5, 3.62968663940021e-5, 3.629686639400218e-5, 3.629686639400224e-5, 3.6296866394002303e-5, 3.629709371797576e-5, 3.6297495615436666e-5, 3.629749561543716e-5, 3.629749561543723e-5, 3.6297495615437276e-5, 3.629749561543729e-5, 3.629749561543733e-5, 3.629749561543735e-5, 3.629755169869144e-5, 3.6297649559529586e-5, 3.6297649559530026e-5, 3.6297649559530216e-5, 3.629764955953029e-5, 3.629764955953058e-5, 3.629764955953066e-5, 3.629764955953066e-5, 3.629767494416143e-5, 3.629769887384082e-5, 3.629769887384082e-5, 3.629769887384111e-5, 3.629769887384117e-5, 3.629769887384158e-5, 3.629769887384168e-5, 3.629769887384174e-5, 3.6297876672055074e-5, 3.6298005778895534e-5, 3.629800577889576e-5, 3.629800577889577e-5, 3.6298005778895785e-5, 3.629800577889594e-5, 3.6298005778895995e-5, 3.629800577889625e-5, 3.629800817766706e-5, 3.6298010522607685e-5, 3.629801052260799e-5, 3.629801052260816e-5, 3.629801052260831e-5, 3.6298010522608444e-5, 3.6298010522608606e-5, 3.629801052260886e-5, 3.6324481271101184e-5, 3.634408011406589e-5, 3.634408011406608e-5, 3.634408011406628e-5, 3.6344264462987604e-5, 3.634492910079944e-5, 3.6344929100799514e-5, 3.6344929100799595e-5, 3.63449291008001e-5, 3.634492910080026e-5, 3.6344929100800334e-5, 3.634492910080044e-5, 3.6345347065496e-5, 3.634584194258373e-5, 3.6345841942584165e-5, 3.634584194258442e-5, 3.634584194258472e-5, 3.634584194258473e-5, 3.634584194258501e-5, 3.634584194258554e-5, 3.634700431205132e-5, 3.634796204454855e-5, 3.634796204454885e-5, 3.634796204454912e-5, 3.634796204454912e-5, 3.634796204454923e-5, 3.6347962044549306e-5, 3.634796204454973e-5, 3.634995507513159e-5, 3.6351394312624434e-5, 3.635139431262463e-5, 3.6351394312624834e-5, 3.635139431262521e-5, 3.635139431262524e-5, 3.63513943126255e-5, 3.635139431262591e-5, 3.635409819487364e-5, 3.6355986342988025e-5, 3.635598634298809e-5, 3.635598634298826e-5, 3.635598634298831e-5, 3.6355986342988534e-5, 3.635598634298885e-5, 3.635598634298899e-5, 3.6358233548725816e-5, 3.635968065610364e-5, 3.635968065610375e-5, 3.635968065610443e-5, 3.6359680656104866e-5, 3.6359680656105035e-5, 3.635968065610513e-5, 3.6359680656105353e-5, 3.636355683228913e-5, 3.636516656588692e-5, 3.63651665658871e-5, 3.63651665658876e-5, 3.636516656588782e-5, 3.6365166565887895e-5, 3.636516656588824e-5, 3.636516656588831e-5, 3.644965848685084e-5, 3.675220056043971e-5, 3.6752200560440105e-5, 3.6752200560440254e-5, 3.675220056044033e-5, 3.67522005604404e-5, 3.6752200560440404e-5, 3.67522005604406e-5, 3.675233877780531e-5, 3.675269229568109e-5, 3.6752692295681295e-5, 3.67526922956814e-5, 3.675269229568196e-5, 3.675269229568227e-5, 3.6752692295682664e-5, 3.6752692295682894e-5, 3.675279738145035e-5, 3.6752932666484574e-5, 3.6752932666485346e-5, 3.675293266648558e-5, 3.6752932666485915e-5, 3.675293266648647e-5, 3.6752932666486945e-5, 3.67529326664874e-5, 3.675327791283269e-5, 3.675389202973652e-5, 3.6753892029736615e-5, 3.675389202973679e-5, 3.675389202973691e-5, 3.6753892029737116e-5, 3.675389202973726e-5, 3.67538920297374e-5, 3.67539363899911e-5, 3.675398483136909e-5, 3.6753984831369204e-5, 3.675398483136932e-5, 3.6753984831369374e-5, 3.675398483136948e-5, 3.6753984831369957e-5, 3.675398483137001e-5, 3.675428014463852e-5, 3.675455706146357e-5, 3.6754557061464056e-5, 3.675455706146412e-5, 3.675455706146416e-5, 3.675455706146537e-5, 3.675455706146594e-5, 3.6754557061465994e-5, 3.6754703744658706e-5, 3.6754931516318434e-5, 3.6754931516319085e-5, 3.67549315163192e-5, 3.6754931516319234e-5, 3.675493151631927e-5, 3.675493151631946e-5, 3.6754931516319606e-5, 3.67549360356258e-5, 3.675494055662695e-5, 3.67549405566274e-5, 3.6754940556627544e-5, 3.6754940556627795e-5, 3.675494055662817e-5, 3.675494055662826e-5, 3.675494055662846e-5, 3.675508442681545e-5, 3.675513900418946e-5, 3.67551390041898e-5, 3.675513900418983e-5, 3.675513900419006e-5, 3.675513900419011e-5, 3.6755139004190634e-5, 3.675513900419071e-5, 3.6781945750881884e-5, 3.67980971508191e-5, 3.679809715081921e-5, 3.679809715081966e-5, 3.679886454014774e-5, 3.6804339851693325e-5, 3.6804339851693556e-5, 3.680433985169364e-5, 3.680433985169381e-5, 3.680433985169387e-5, 3.680433985169412e-5, 3.68043398516943e-5, 3.680437853630215e-5, 3.6804417311420766e-5, 3.680441731142099e-5, 3.6804417311421166e-5, 3.680441731142127e-5, 3.680441731142164e-5, 3.680441731142212e-5, 3.680441731142221e-5, 3.680567110556336e-5, 3.680666385160534e-5, 3.6806663851605556e-5, 3.68066638516059e-5, 3.6806663851606004e-5, 3.680666385160602e-5, 3.6806663851606505e-5, 3.680666385160688e-5, 3.680798011573768e-5, 3.680904015435728e-5, 3.680904015435748e-5, 3.68090401543575e-5, 3.680904015435798e-5, 3.680904015435814e-5, 3.6809040154358204e-5, 3.680904015435828e-5, 3.681123930155494e-5, 3.6812640206210215e-5, 3.681264020621051e-5, 3.681264020621058e-5, 3.68126402062108e-5, 3.681264020621095e-5, 3.68126402062111e-5, 3.6812640206211624e-5, 3.6815568302287214e-5, 3.681714318312964e-5, 3.681714318312988e-5, 3.6817143183130056e-5, 3.681714318313037e-5, 3.681714318313051e-5, 3.6817143183130666e-5, 3.681714318313082e-5, 3.68211908916034e-5, 3.682284077153311e-5, 3.682284077153339e-5, 3.682284077153387e-5, 3.6822840771534046e-5, 3.682284077153447e-5, 3.6822840771534656e-5, 3.682284077153466e-5, 3.71343374268011e-5, 3.722698044558583e-5, 3.7226980445585924e-5, 3.722698044558621e-5, 3.722698044558664e-5, 3.722698044558775e-5, 3.722698044558793e-5, 3.7226980445588e-5, 3.730081237483575e-5, 3.7300812374836e-5, 3.730081237483625e-5, 3.7300812374836284e-5, 3.73008123748363e-5, 3.730081237483634e-5, 3.7300812374836365e-5, 3.730113378292045e-5, 3.730235763958213e-5, 3.7302357639582476e-5, 3.730235763958253e-5, 3.730235763958257e-5, 3.730235763958268e-5, 3.730235763958288e-5, 3.7302357639583465e-5, 3.730261668489242e-5, 3.730395321941288e-5, 3.7303953219413116e-5, 3.7303953219413225e-5, 3.7303953219413536e-5, 3.730395321941366e-5, 3.73039532194139e-5, 3.730395321941423e-5, 3.730398428764507e-5, 3.730404792169502e-5, 3.730404792169529e-5, 3.7304047921695563e-5, 3.7304047921695746e-5, 3.7304047921695746e-5, 3.730404792169607e-5, 3.730404792169623e-5, 3.730409238694834e-5, 3.730417614764082e-5, 3.730417614764099e-5, 3.73041761476413e-5, 3.730417614764178e-5, 3.7304176147641795e-5, 3.73041761476418e-5, 3.73041761476428e-5, 3.730419340702719e-5, 3.7304212190596e-5, 3.730421219059605e-5, 3.730421219059624e-5, 3.730421219059628e-5, 3.730421219059634e-5, 3.730421219059656e-5, 3.730421219059729e-5, 3.730427673040404e-5, 3.730434175088696e-5, 3.730434175088698e-5, 3.730434175088714e-5, 3.730434175088716e-5, 3.7304341750887356e-5, 3.7304341750887755e-5, 3.730434175088777e-5, 3.730435698344586e-5, 3.730437398681033e-5, 3.7304373986810556e-5, 3.730437398681062e-5, 3.7304373986810806e-5, 3.730437398681098e-5, 3.730437398681123e-5, 3.730437398681129e-5, 3.7304386864631354e-5, 3.730439548682512e-5, 3.7304395486825235e-5, 3.730439548682554e-5, 3.73043954868256e-5, 3.730439548682613e-5, 3.730439548682621e-5, 3.7304395486826726e-5, 3.733211064100324e-5, 3.7348790731392706e-5, 3.7348790731392835e-5, 3.734879073139288e-5, 3.734934051847516e-5, 3.73513585238883e-5, 3.735135852388846e-5, 3.735135852388906e-5, 3.735135852388989e-5, 3.735135852389051e-5, 3.735135852389058e-5, 3.735135852389089e-5, 3.735284212775913e-5, 3.7355615204182326e-5, 3.735561520418241e-5, 3.735561520418261e-5, 3.7355615204182726e-5, 3.7355615204182875e-5, 3.735561520418295e-5, 3.7355615204183045e-5, 3.735686621755481e-5, 3.735905279932737e-5, 3.735905279932753e-5, 3.735905279932784e-5, 3.7359052799328216e-5, 3.7359052799328284e-5, 3.735905279932853e-5, 3.735905279932877e-5, 3.735967958547514e-5, 3.7360378309943866e-5, 3.7360378309943927e-5, 3.736037830994409e-5, 3.736037830994438e-5, 3.7360378309944855e-5, 3.736037830994502e-5, 3.7360378309945404e-5, 3.73618754915323e-5, 3.736286584664636e-5, 3.7362865846646536e-5, 3.736286584664659e-5, 3.736286584664676e-5, 3.7362865846647105e-5, 3.736286584664737e-5, 3.7362865846647654e-5, 3.736630817773387e-5, 3.736792084171684e-5, 3.7367920841717185e-5, 3.736792084171732e-5, 3.736792084171784e-5, 3.736792084171876e-5, 3.736792084171888e-5, 3.7367920841719225e-5, 3.737245091424705e-5, 3.737421244501606e-5, 3.737421244501614e-5, 3.737421244501616e-5, 3.737421244501688e-5, 3.73742124450174e-5, 3.7374212445017665e-5, 3.7374212445018e-5, 3.791346490490217e-5, 3.7913464904902784e-5, 3.7913464904902804e-5, 3.79134649049029e-5, 3.791346490490335e-5, 3.791346490490369e-5, 3.791346490490413e-5, 3.8108034518249934e-5, 3.8256762955338644e-5, 3.8256762955338793e-5, 3.825676295533894e-5, 3.8256762955339295e-5, 3.825676295533944e-5, 3.825676295533966e-5, 3.8256762955339986e-5, 3.825683137624397e-5, 3.8256928570770115e-5, 3.825692857077049e-5, 3.8256928570770806e-5, 3.825692857077097e-5, 3.825692857077119e-5, 3.825692857077156e-5, 3.8256928570771945e-5, 3.825713873981244e-5, 3.825738612618313e-5, 3.825738612618351e-5, 3.825738612618354e-5, 3.825738612618355e-5, 3.825738612618387e-5, 3.8257386126184035e-5, 3.825738612618404e-5, 3.825774522997699e-5, 3.8258774917967893e-5, 3.825877491796793e-5, 3.8258774917968185e-5, 3.8258774917968415e-5, 3.825877491796857e-5, 3.825877491796889e-5, 3.8258774917969025e-5, 3.825879196119773e-5, 3.8258823443263044e-5, 3.825882344326325e-5, 3.825882344326357e-5, 3.825882344326401e-5, 3.825882344326407e-5, 3.825882344326436e-5, 3.82588234432654e-5, 3.8258842542489734e-5, 3.825887076181691e-5, 3.825887076181709e-5, 3.8258870761817454e-5, 3.8258870761817555e-5, 3.825887076181773e-5, 3.8258870761817847e-5, 3.8258870761817914e-5, 3.825887489661174e-5, 3.825887866510858e-5, 3.825887866510896e-5, 3.8258878665109156e-5, 3.8258878665109495e-5, 3.825887866510951e-5, 3.82588786651097e-5, 3.825887866510988e-5, 3.82590508490527e-5, 3.8259118299712136e-5, 3.825911829971238e-5, 3.8259118299712705e-5, 3.825911829971272e-5, 3.825911829971297e-5, 3.825911829971325e-5, 3.825911829971338e-5, 3.825918470113762e-5, 3.825921990556535e-5, 3.825921990556546e-5, 3.82592199055657e-5, 3.8259219905565736e-5, 3.8259219905565756e-5, 3.825921990556635e-5, 3.825921990556643e-5, 3.828782947779092e-5, 3.830905674919527e-5, 3.830905674919533e-5, 3.830905674919547e-5, 3.8309056749195826e-5, 3.830905674919609e-5, 3.830905674919628e-5, 3.8309056749196375e-5, 3.8309488973465656e-5, 3.831025675577851e-5, 3.83102567557787e-5, 3.831025675577881e-5, 3.831025675577894e-5, 3.831025675577895e-5, 3.831025675577905e-5, 3.831025675577931e-5, 3.8310743079731154e-5, 3.8311033698223756e-5, 3.831103369822376e-5, 3.8311033698223804e-5, 3.8311679140495604e-5, 3.8312436204481615e-5, 3.831243620448167e-5, 3.8312436204481805e-5, 3.831243620448199e-5, 3.831243620448208e-5, 3.831243620448218e-5, 3.831243620448224e-5, 3.831439505708289e-5, 3.8315764165590555e-5, 3.8315764165590894e-5, 3.8315764165590975e-5, 3.8315764165590996e-5, 3.831576416559124e-5, 3.831576416559131e-5, 3.831576416559138e-5, 3.831825181127599e-5, 3.83199007029627e-5, 3.831990070296346e-5, 3.8319900702963585e-5, 3.831990070296364e-5, 3.83199007029638e-5, 3.831990070296382e-5, 3.83199007029644e-5, 3.832274129418054e-5, 3.832438157549903e-5, 3.832438157549965e-5, 3.8324381575499734e-5, 3.8324381575500195e-5, 3.8324381575500385e-5, 3.832438157550076e-5, 3.832438157550095e-5, 3.8328213901256655e-5, 3.8329847303369426e-5, 3.832984730337029e-5, 3.832984730337069e-5, 3.832984730337127e-5, 3.832984730337149e-5, 3.8329847303371764e-5, 3.832984730337232e-5, 3.8564480770669293e-5, 3.8723117466918965e-5, 3.872311746691921e-5, 3.872311746691929e-5, 3.87231174669194e-5, 3.872311746691946e-5, 3.872311746691977e-5, 3.872311746692035e-5, 3.9191133465528666e-5, 3.9191133465528686e-5, 3.9191133465528876e-5, 3.919113346553004e-5, 3.919113346553052e-5, 3.919113346553095e-5, 3.9191133465531085e-5, 3.919146001904022e-5, 3.919272918179797e-5, 3.9192729181798195e-5, 3.919272918179827e-5, 3.9192729181798296e-5, 3.91927291817983e-5, 3.91927291817984e-5, 3.919272918179846e-5, 3.91929719289051e-5, 3.919379322291837e-5, 3.919379322291876e-5, 3.9193793222918965e-5, 3.919379322291922e-5, 3.9193793222919426e-5, 3.919379322291976e-5, 3.9193793222919886e-5, 3.919392426283341e-5, 3.919425407529126e-5, 3.919425407529152e-5, 3.9194254075291545e-5, 3.919425407529186e-5, 3.919425407529278e-5, 3.9194254075292975e-5, 3.919425407529321e-5, 3.9194354792989954e-5, 3.9194562148354584e-5, 3.91945621483547e-5, 3.919456214835489e-5, 3.919456214835495e-5, 3.9194562148354956e-5, 3.9194562148355024e-5, 3.9194562148355505e-5, 3.919462214663934e-5, 3.9194705642053555e-5, 3.9194705642053826e-5, 3.919470564205395e-5, 3.9194705642053955e-5, 3.919470564205413e-5, 3.919470564205426e-5, 3.919470564205513e-5, 3.919475521416304e-5, 3.919479756711505e-5, 3.919479756711531e-5, 3.9194797567115377e-5, 3.919479756711578e-5, 3.9194797567115844e-5, 3.919479756711643e-5, 3.919479756711713e-5, 3.919496700796804e-5, 3.919507557632093e-5, 3.9195075576321284e-5, 3.9195075576321575e-5, 3.919507557632158e-5, 3.9195075576321656e-5, 3.919507557632171e-5, 3.91950755763218e-5, 3.9195108210870806e-5, 3.9195132749181046e-5, 3.9195132749181154e-5, 3.919513274918116e-5, 3.919513274918149e-5, 3.919513274918161e-5, 3.9195132749181615e-5, 3.919513274918231e-5, 3.922493233011558e-5, 3.9247665227966495e-5, 3.924766522796672e-5, 3.9247665227967e-5, 3.924776950876805e-5, 3.924806799103426e-5, 3.924806799103453e-5, 3.924806799103518e-5, 3.9248067991035885e-5, 3.924806799103598e-5, 3.924806799103602e-5, 3.9248067991037064e-5, 3.9248565271304246e-5, 3.924915437404635e-5, 3.9249154374046474e-5, 3.9249154374046495e-5, 3.924915437404666e-5, 3.924915437404694e-5, 3.9249154374046955e-5, 3.924915437404728e-5, 3.9250148979412e-5, 3.92510769977766e-5, 3.92510769977767e-5, 3.925107699777676e-5, 3.9251076997776774e-5, 3.9251076997777004e-5, 3.925107699777733e-5, 3.925107699777752e-5, 3.925245609448756e-5, 3.925352423206442e-5, 3.9253524232064475e-5, 3.925352423206449e-5, 3.9253524232064874e-5, 3.925352423206496e-5, 3.925352423206541e-5, 3.9253524232065464e-5, 3.92557367594279e-5, 3.925711729593246e-5, 3.925711729593264e-5, 3.9257117295932685e-5, 3.9257117295932767e-5, 3.925711729593311e-5, 3.925711729593321e-5, 3.9257117295933336e-5, 3.92601783218935e-5, 3.9261769746527636e-5, 3.926176974652768e-5, 3.926176974652781e-5, 3.926176974652787e-5, 3.9261769746528076e-5, 3.9261769746528354e-5, 3.9261769746528774e-5, 3.9266240666200916e-5, 3.9267990354045464e-5, 3.926799035404602e-5, 3.9267990354046135e-5, 3.926799035404657e-5, 3.92679903540475e-5, 3.926799035404759e-5, 3.9267990354047734e-5, 4.001895123419436e-5, 4.010735172832828e-5, 4.0107351728328545e-5, 4.010735172832861e-5, 4.0107351728328694e-5, 4.0107351728328714e-5, 4.010735172832967e-5, 4.010735172832972e-5, 4.010750347794455e-5, 4.0107968228985615e-5, 4.010796822898593e-5, 4.010796822898599e-5, 4.010796822898627e-5, 4.010796822898637e-5, 4.010796822898638e-5, 4.0107968228986875e-5, 4.0107995361258945e-5, 4.0108023625194726e-5, 4.0108023625195106e-5, 4.0108023625195275e-5, 4.010802362519543e-5, 4.010802362519546e-5, 4.010802362519555e-5, 4.010802362519589e-5, 4.0108433789752955e-5, 4.010880363524591e-5, 4.010880363524631e-5, 4.010880363524636e-5, 4.010880363524645e-5, 4.0108803635246575e-5, 4.010880363524683e-5, 4.0108803635247334e-5, 4.01091513105236e-5, 4.010966911182374e-5, 4.0109669111823957e-5, 4.0109669111824316e-5, 4.0109669111824424e-5, 4.010966911182446e-5, 4.010966911182515e-5, 4.010966911182524e-5, 4.010982605984298e-5, 4.011003679699449e-5, 4.0110036796994556e-5, 4.0110036796994875e-5, 4.011003679699495e-5, 4.0110036796995044e-5, 4.011003679699518e-5, 4.011003679699522e-5, 4.011022032146908e-5, 4.011043306046977e-5, 4.0110433060470134e-5, 4.011043306047051e-5, 4.0110433060471313e-5, 4.0110433060471435e-5, 4.011043306047158e-5, 4.011043306047159e-5, 4.0110521194128824e-5, 4.011060739187018e-5, 4.011060739187059e-5, 4.011060739187074e-5, 4.011060739187082e-5, 4.0110607391870876e-5, 4.0110607391871087e-5, 4.011060739187113e-5, 4.011068627101918e-5, 4.011073466951269e-5, 4.011073466951271e-5, 4.011073466951322e-5, 4.0110734669513295e-5, 4.0110734669513464e-5, 4.0110734669513634e-5, 4.0110734669513715e-5, 4.0140069405244625e-5, 4.016017705616717e-5, 4.0160177056167194e-5, 4.016017705616746e-5, 4.016017705616757e-5, 4.01601770561678e-5, 4.016017705616795e-5, 4.016017705616819e-5, 4.016088889567636e-5, 4.0161806193005614e-5, 4.016180619300637e-5, 4.0161806193006386e-5, 4.016218900197716e-5, 4.016296583566212e-5, 4.0162965835662423e-5, 4.016296583566252e-5, 4.0162965835662884e-5, 4.016296583566299e-5, 4.016296583566306e-5, 4.016296583566325e-5, 4.0164878890060546e-5, 4.016703349068557e-5, 4.016703349068572e-5, 4.016703349068601e-5, 4.0167033490686065e-5, 4.016703349068621e-5, 4.016703349068662e-5, 4.016703349068671e-5, 4.016818966917053e-5, 4.0169304571984415e-5, 4.016930457198445e-5, 4.016930457198495e-5, 4.016930457198497e-5, 4.016930457198499e-5, 4.016930457198506e-5, 4.01693045719854e-5, 4.0171767134646645e-5, 4.017336042622524e-5, 4.0173360426225896e-5, 4.01733604262259e-5, 4.017336042622646e-5, 4.017336042622691e-5, 4.017336042622692e-5, 4.01733604262279e-5, 4.017666235415311e-5, 4.0178427500403296e-5, 4.017842750040338e-5, 4.017842750040373e-5, 4.017842750040395e-5, 4.0178427500404326e-5, 4.017842750040464e-5, 4.017842750040472e-5, 4.0183246973490275e-5, 4.018515233139396e-5, 4.018515233139402e-5, 4.018515233139422e-5, 4.018515233139431e-5, 4.0185152331394646e-5, 4.0185152331394795e-5, 4.01851523313949e-5, 4.024852107599408e-5, 4.024852107599452e-5, 4.024852107599458e-5, 4.024852107599484e-5, 4.0248521075994885e-5, 4.024852107599515e-5, 4.0248521075995305e-5, 4.15676733672185e-5, 4.187648971210991e-5, 4.1876489712110656e-5, 4.187648971211098e-5, 4.1876489712112926e-5, 4.187648971211331e-5, 4.187648971211356e-5, 4.187648971211377e-5, 4.2088311687251286e-5, 4.2223740196828966e-5, 4.222374019682955e-5, 4.222374019682965e-5, 4.22237401968305e-5, 4.222374019683083e-5, 4.2223740196831514e-5, 4.222374019683158e-5, 4.241771904603557e-5, 4.261926938193054e-5, 4.263295326243286e-5, 4.2632953262433516e-5, 4.263295326243379e-5, 4.263295326243387e-5, 4.263295326243395e-5, 4.263295326243463e-5, 4.2632953262435115e-5, 4.282719424663694e-5, 4.297190980441474e-5, 4.297190980441528e-5, 4.2971909804415344e-5, 4.297190980441538e-5, 4.297190980441572e-5, 4.29719098044158e-5, 4.297190980441588e-5, 4.3129658383119595e-5, 4.312965838311986e-5, 4.312965838312065e-5, 4.312965838312069e-5, 4.3129658383120876e-5, 4.312965838312154e-5, 4.312965838312186e-5, 5.090570688757586e-5, 5.172983095103977e-5, 5.242212364049895e-5, 5.314803466055683e-5, 5.395948278468228e-5, 5.489277345132191e-5, 5.651166857267848e-5, 5.809942653662518e-5, 5.968182397081826e-5, 6.221965512376223e-5, 6.221965512376224e-5, 6.221965512376235e-5, 6.221965512376273e-5, 6.221965512376365e-5, 6.221965512376446e-5, 6.221965512376475e-5, 6.22198707739205e-5, 6.221999431952821e-5, 6.221999431952989e-5, 6.221999431953011e-5, 6.222188282475324e-5, 6.222535554516454e-5, 6.222535554516489e-5, 6.222535554516493e-5, 6.222535554516572e-5, 6.222535554516583e-5, 6.222535554516583e-5, 6.222535554516588e-5, 6.22275405321661e-5, 6.223147158657358e-5, 6.223147158657385e-5, 6.223147158657408e-5, 6.223147158657465e-5, 6.223147158657497e-5, 6.223147158657503e-5, 6.223147158657531e-5, 6.223424162512438e-5, 6.224042568118883e-5, 6.224042568118912e-5, 6.224042568118954e-5, 6.224042568118972e-5, 6.224042568119003e-5, 6.224042568119041e-5, 6.224042568119105e-5, 6.224247358247017e-5, 6.224725952932933e-5, 6.224725952933056e-5, 6.224725952933131e-5, 6.224725952933146e-5, 6.224725952933149e-5, 6.224725952933261e-5, 6.224725952933269e-5, 6.224895785032139e-5, 6.225249434854029e-5, 6.225249434854055e-5, 6.225249434854088e-5, 6.225249434854107e-5, 6.225249434854116e-5, 6.225249434854132e-5, 6.225249434854176e-5, 6.225409975918739e-5, 6.225739147363627e-5, 6.22573914736365e-5, 6.225739147363684e-5, 6.225739147363779e-5, 6.225739147363817e-5, 6.225739147363827e-5, 6.225739147363889e-5, 6.225865750777578e-5, 6.226092394213573e-5, 6.226092394213586e-5, 6.226092394213637e-5, 6.226092394213694e-5, 6.226092394213698e-5, 6.22609239421377e-5, 6.22609239421383e-5, 6.226231839190879e-5, 6.226564495584822e-5, 6.226564495584854e-5, 6.226564495584913e-5, 6.22656449558513e-5, 6.226564495585165e-5, 6.226564495585175e-5, 6.226564495585272e-5, 6.226635644979515e-5, 6.226873194415018e-5, 6.226873194415105e-5, 6.226873194415148e-5, 6.226873194415227e-5, 6.226873194415239e-5, 6.226873194415246e-5, 6.226873194415253e-5, 6.226895781765668e-5, 6.226935306591095e-5, 6.22693530659118e-5, 6.226935306591205e-5, 6.226935306591247e-5, 6.226935306591262e-5, 6.22693530659128e-5, 6.226935306591339e-5, 6.226971737867775e-5, 6.227032127845582e-5, 6.227032127845608e-5, 6.22703212784561e-5, 6.227032127845635e-5, 6.227032127845645e-5, 6.227032127845666e-5, 6.227032127845719e-5, 6.227059709343712e-5, 6.227114029912013e-5, 6.22711402991204e-5, 6.227114029912057e-5, 6.227114029912094e-5, 6.227114029912177e-5, 6.227114029912213e-5, 6.227114029912268e-5, 6.227125423996151e-5, 6.227140485015851e-5, 6.227140485015932e-5, 6.227140485016072e-5, 6.227140485016077e-5, 6.227140485016082e-5, 6.22714048501613e-5, 6.227140485016172e-5, 6.227161406352931e-5, 6.22719680235442e-5, 6.227196802354437e-5, 6.227196802354441e-5, 6.227196802354473e-5, 6.227196802354513e-5, 6.227196802354529e-5, 6.227196802354529e-5, 6.227198889216524e-5, 6.2272029007754e-5, 6.227202900775472e-5, 6.227202900775482e-5, 6.227202900775497e-5, 6.2272029007755e-5, 6.227202900775533e-5, 6.227202900775556e-5, 6.227202982404738e-5, 6.227203062628984e-5, 6.227203062628984e-5, 6.227203062629019e-5, 6.227203062629024e-5, 6.227203062629058e-5, 6.227203062629075e-5, 6.227203062629103e-5, 6.227217234531786e-5, 6.22722153503032e-5, 6.227221535030344e-5, 6.227221535030416e-5, 6.227221535030469e-5, 6.227221535030512e-5, 6.22722153503057e-5, 6.227221535030632e-5, 6.303655887391378e-5, 6.303655887391389e-5, 6.30365588739142e-5, 6.303664543559688e-5, 6.303683189032338e-5, 6.303683189032434e-5, 6.303683189032484e-5, 6.303683189032527e-5, 6.303683189032615e-5, 6.303683189032728e-5, 6.303683189032732e-5, 6.303958117495158e-5, 6.304503001272306e-5, 6.30450300127231e-5, 6.304503001272324e-5, 6.304503001272504e-5, 6.304503001272507e-5, 6.304503001272549e-5, 6.304503001272586e-5, 6.304768363048699e-5, 6.305424363908189e-5, 6.305424363908265e-5, 6.305424363908299e-5, 6.305424363908342e-5, 6.305424363908378e-5, 6.30542436390839e-5, 6.305424363908396e-5, 6.305646699507431e-5, 6.306108932819801e-5, 6.30610893281982e-5, 6.306108932819877e-5, 6.306108932819985e-5, 6.306108932820001e-5, 6.306108932820007e-5, 6.306108932820034e-5, 6.306340403891672e-5, 6.306742929187907e-5, 6.306742929187964e-5, 6.306742929187979e-5, 6.306742929188024e-5, 6.306742929188043e-5, 6.306742929188063e-5, 6.306742929188065e-5, 6.30702672301557e-5, 6.307673146666224e-5, 6.307673146666262e-5, 6.307673146666301e-5, 6.307673146666316e-5, 6.307673146666318e-5, 6.307673146666356e-5, 6.307673146666369e-5, 6.307844455467439e-5, 6.308265678400308e-5, 6.308265678400333e-5, 6.30826567840036e-5, 6.308265678400422e-5, 6.30826567840046e-5, 6.308265678400529e-5, 6.308265678400621e-5, 6.308398097864327e-5, 6.308699232004972e-5, 6.308699232005e-5, 6.308699232005031e-5, 6.308699232005043e-5, 6.308699232005052e-5, 6.308699232005086e-5, 6.308699232005158e-5, 6.308814378929565e-5, 6.309147715482963e-5, 6.30914771548306e-5, 6.309147715483066e-5, 6.309147715483066e-5, 6.309147715483208e-5, 6.309147715483253e-5, 6.309147715483387e-5, 6.309197977608073e-5, 6.309301434710831e-5, 6.309301434710834e-5, 6.309301434710857e-5, 6.309301434710918e-5, 6.309301434710921e-5, 6.309301434710997e-5, 6.309301434711e-5, 6.309359686898346e-5, 6.309491883304909e-5, 6.309491883304988e-5, 6.309491883305001e-5, 6.309491883305046e-5, 6.309491883305069e-5, 6.309491883305069e-5, 6.309491883305123e-5, 6.309522526609905e-5, 6.30958366876297e-5, 6.309583668762972e-5, 6.309583668762987e-5, 6.309583668763e-5, 6.309583668763022e-5, 6.309583668763055e-5, 6.309583668763082e-5, 6.309609849961861e-5, 6.309666471079553e-5, 6.309666471079557e-5, 6.309666471079565e-5, 6.30966647107958e-5, 6.309666471079604e-5, 6.309666471079606e-5, 6.309666471079615e-5, 6.309671665055726e-5, 6.30967740946074e-5, 6.309677409460742e-5, 6.309677409460773e-5, 6.309677409460806e-5, 6.309677409460843e-5, 6.309677409460858e-5, 6.309677409460921e-5, 6.309699550532652e-5, 6.309714265773036e-5, 6.309714265773042e-5, 6.30971426577309e-5, 6.309714265773099e-5, 6.30971426577311e-5, 6.309714265773164e-5, 6.309714265773177e-5, 6.309752110678447e-5, 6.309791068158506e-5, 6.309791068158533e-5, 6.309791068158615e-5, 6.30979106815871e-5, 6.30979106815872e-5, 6.309791068158728e-5, 6.309791068158735e-5, 6.309792760301497e-5, 6.309795147596362e-5, 6.30979514759638e-5, 6.309795147596394e-5, 6.309795147596466e-5, 6.309795147596485e-5, 6.309795147596488e-5, 6.309795147596556e-5, 6.309796408876119e-5, 6.309797389283951e-5, 6.309797389284068e-5, 6.309797389284068e-5, 6.3097973892841e-5, 6.30979738928411e-5, 6.309797389284149e-5, 6.309797389284152e-5, 6.371793422004381e-5, 6.371793422004464e-5, 6.371793422004498e-5, 6.371851520527216e-5, 6.372301542709366e-5, 6.372301542709421e-5, 6.372301542709435e-5, 6.372301542709452e-5, 6.372301542709477e-5, 6.372301542709493e-5, 6.372301542709551e-5, 6.372317049292331e-5, 6.37233416688783e-5, 6.372334166887878e-5, 6.372334166887954e-5, 6.372334166887963e-5, 6.372334166887968e-5, 6.372334166888009e-5, 6.372334166888019e-5, 6.372532280523968e-5, 6.372697084500527e-5, 6.372697084500558e-5, 6.372697084500573e-5, 6.372697084500594e-5, 6.372697084500627e-5, 6.372697084500635e-5, 6.372697084500762e-5, 6.373069482911646e-5, 6.373607484626783e-5, 6.373607484626872e-5, 6.37360748462688e-5, 6.373607484626904e-5, 6.373607484626912e-5, 6.373607484626935e-5, 6.373607484626952e-5, 6.373870207336181e-5, 6.374436372151531e-5, 6.374436372151575e-5, 6.374436372151579e-5, 6.374436372151632e-5, 6.374436372151652e-5, 6.37443637215167e-5, 6.374436372151682e-5, 6.374638564784681e-5, 6.375137060422303e-5, 6.375137060422363e-5, 6.375137060422371e-5, 6.375137060422388e-5, 6.3751370604224e-5, 6.375137060422497e-5, 6.375137060422542e-5, 6.37527411257593e-5, 6.375555049346323e-5, 6.375555049346363e-5, 6.375555049346391e-5, 6.375555049346402e-5, 6.375555049346433e-5, 6.375555049346451e-5, 6.37555504934649e-5, 6.375698549777649e-5, 6.376011426581197e-5, 6.376011426581277e-5, 6.376011426581335e-5, 6.376011426581353e-5, 6.37601142658137e-5, 6.37601142658141e-5, 6.376011426581496e-5, 6.376114513874831e-5, 6.37636472793382e-5, 6.376364727933834e-5, 6.376364727933897e-5, 6.376364727933906e-5, 6.376364727933914e-5, 6.376364727933945e-5, 6.376364727934021e-5, 6.376432886426974e-5, 6.376600565641518e-5, 6.376600565641525e-5, 6.37660056564159e-5, 6.37660056564162e-5, 6.376600565641629e-5, 6.376600565641689e-5, 6.376600565641705e-5, 6.376643597919906e-5, 6.37672697980722e-5, 6.376726979807323e-5, 6.376726979807356e-5, 6.376726979807364e-5, 6.376726979807384e-5, 6.376726979807405e-5, 6.376726979807459e-5, 6.37677100216067e-5, 6.376870718045164e-5, 6.376870718045221e-5, 6.376870718045234e-5, 6.37687071804524e-5, 6.37687071804529e-5, 6.376870718045291e-5, 6.376870718045343e-5, 6.376890902565351e-5, 6.376946776274346e-5, 6.376946776274395e-5, 6.376946776274398e-5, 6.376946776274403e-5, 6.376946776274459e-5, 6.376946776274488e-5, 6.376946776274516e-5, 6.376947299570508e-5, 6.376947849624445e-5, 6.37694784962445e-5, 6.376947849624455e-5, 6.376947849624497e-5, 6.376947849624517e-5, 6.376947849624534e-5, 6.376947849624617e-5, 6.376965478358382e-5, 6.376976615566848e-5, 6.37697661556687e-5, 6.376976615566932e-5, 6.376976615566978e-5, 6.376976615567e-5, 6.376976615567096e-5, 6.376976615567161e-5, 6.376994867230023e-5, 6.377006812160095e-5, 6.377006812160114e-5, 6.377006812160136e-5, 6.37700681216014e-5, 6.377006812160141e-5, 6.377006812160237e-5, 6.377006812160331e-5, 6.377033074202559e-5, 6.377051436671938e-5, 6.377051436671984e-5, 6.377051436672038e-5, 6.377051436672041e-5, 6.37705143667206e-5, 6.377051436672098e-5, 6.377051436672126e-5, 6.377054015745561e-5, 6.377056247617858e-5, 6.37705624761791e-5, 6.377056247617932e-5, 6.377056247617936e-5, 6.377056247617993e-5, 6.377056247618009e-5, 6.377056247618016e-5, 6.440127297830384e-5, 6.440127297830387e-5, 6.440127297830434e-5, 6.440127297830475e-5, 6.440127297830585e-5, 6.440127297830631e-5, 6.44012729783065e-5, 6.440181255765825e-5, 6.440257776953191e-5, 6.440257776953203e-5, 6.44025777695321e-5, 6.440257776953252e-5, 6.440257776953265e-5, 6.440257776953274e-5, 6.440257776953443e-5, 6.440444221866939e-5, 6.440574925041261e-5, 6.440574925041328e-5, 6.440574925041334e-5, 6.440755854477184e-5, 6.441093382346926e-5, 6.44109338234693e-5, 6.44109338234704e-5, 6.441093382347115e-5, 6.441093382347223e-5, 6.441093382347234e-5, 6.441093382347272e-5, 6.441465235516825e-5, 6.44223141857833e-5, 6.442231418578481e-5, 6.442231418578565e-5, 6.442231418578583e-5, 6.442231418578636e-5, 6.442231418578717e-5, 6.442231418578725e-5, 6.442471803807288e-5, 6.443033421541968e-5, 6.44303342154203e-5, 6.443033421542033e-5, 6.443033421542165e-5, 6.443033421542223e-5, 6.443033421542243e-5, 6.443033421542247e-5, 6.443243800813936e-5, 6.443756438977928e-5, 6.443756438977957e-5, 6.44375643897796e-5, 6.44375643897798e-5, 6.443756438978014e-5, 6.443756438978029e-5, 6.443756438978082e-5, 6.443908896815877e-5, 6.44422357068792e-5, 6.44422357068804e-5, 6.44422357068804e-5, 6.444223570688056e-5, 6.444223570688102e-5, 6.444223570688105e-5, 6.44422357068811e-5, 6.444384505860624e-5, 6.444801217792252e-5, 6.444801217792279e-5, 6.444801217792293e-5, 6.444801217792397e-5, 6.444801217792465e-5, 6.444801217792477e-5, 6.444801217792478e-5, 6.44488450801152e-5, 6.445067998660448e-5, 6.445067998660464e-5, 6.445067998660489e-5, 6.445067998660502e-5, 6.445067998660605e-5, 6.445067998660621e-5, 6.445067998660791e-5, 6.445152003463505e-5, 6.445392872257354e-5, 6.445392872257369e-5, 6.445392872257401e-5, 6.445392872257401e-5, 6.445392872257423e-5, 6.445392872257464e-5, 6.445392872257553e-5, 6.445426134934397e-5, 6.445503768445836e-5, 6.445503768445856e-5, 6.44550376844589e-5, 6.445503768445905e-5, 6.445503768445924e-5, 6.445503768445977e-5, 6.445503768445982e-5, 6.445531230807735e-5, 6.44558863621684e-5, 6.4455886362169e-5, 6.445588636216917e-5, 6.445588636216974e-5, 6.445588636217007e-5, 6.44558863621702e-5, 6.445588636217236e-5, 6.44559908087496e-5, 6.445610525556999e-5, 6.44561052555706e-5, 6.445610525557099e-5, 6.445610525557104e-5, 6.445610525557121e-5, 6.445610525557157e-5, 6.445610525557172e-5, 6.445655694769678e-5, 6.445720829890954e-5, 6.445720829890998e-5, 6.445720829891029e-5, 6.445720829891049e-5, 6.445720829891133e-5, 6.445720829891168e-5, 6.445720829891362e-5, 6.445721885570396e-5, 6.445723018569701e-5, 6.445723018569716e-5, 6.445723018569742e-5, 6.445723018569767e-5, 6.445723018569786e-5, 6.445723018569816e-5, 6.445723018569998e-5, 6.445732240504549e-5, 6.445737500189114e-5, 6.445737500189151e-5, 6.445737500189267e-5, 6.44573750018929e-5, 6.445737500189303e-5, 6.44573750018936e-5, 6.445737500189551e-5, 6.445762972452846e-5, 6.44577244056563e-5, 6.44577244056564e-5, 6.445772440565651e-5, 6.445772440565721e-5, 6.445772440565751e-5, 6.445772440565847e-5, 6.44577244056593e-5, 6.44585481624758e-5, 6.445873272646316e-5, 6.445873272646334e-5, 6.445873272646339e-5, 6.4458732726464e-5, 6.445873272646423e-5, 6.445873272646433e-5, 6.445873272646438e-5, 6.520550404837889e-5, 6.520550404837912e-5, 6.520550404837926e-5, 6.520641520434074e-5, 6.521211941775612e-5, 6.521211941775621e-5, 6.521211941775646e-5, 6.521211941775657e-5, 6.521211941775707e-5, 6.521211941775797e-5, 6.521211941775806e-5, 6.521413275937628e-5, 6.522011623498754e-5, 6.522011623498854e-5, 6.522011623498862e-5, 6.522011623498903e-5, 6.522011623499e-5, 6.522011623499117e-5, 6.522011623499142e-5, 6.52220277169498e-5, 6.522599063042564e-5, 6.52259906304262e-5, 6.52259906304263e-5, 6.522599063042754e-5, 6.522599063042896e-5, 6.52259906304293e-5, 6.522599063042998e-5, 6.522843587664453e-5, 6.523311760549255e-5, 6.523311760549329e-5, 6.52331176054934e-5, 6.523311760549357e-5, 6.523311760549503e-5, 6.523311760549536e-5, 6.523311760549551e-5, 6.523570314556886e-5, 6.524135877568418e-5, 6.524135877568467e-5, 6.52413587756852e-5, 6.524135877568538e-5, 6.52413587756854e-5, 6.524135877568591e-5, 6.524135877568605e-5, 6.524342777251993e-5, 6.524860188228701e-5, 6.524860188228725e-5, 6.524860188228816e-5, 6.524860188228911e-5, 6.524860188229002e-5, 6.524860188229037e-5, 6.524860188229122e-5, 6.525006230061477e-5, 6.525339167675779e-5, 6.525339167675827e-5, 6.525339167675889e-5, 6.525339167675951e-5, 6.525339167676103e-5, 6.525339167676138e-5, 6.525339167676171e-5, 6.525474072912147e-5, 6.525860663827404e-5, 6.525860663827472e-5, 6.525860663827518e-5, 6.525860663827555e-5, 6.525860663827605e-5, 6.525860663827648e-5, 6.525860663827675e-5, 6.52591626814788e-5, 6.526013019229868e-5, 6.526013019229912e-5, 6.526013019229922e-5, 6.526013019229958e-5, 6.526013019230004e-5, 6.526013019230009e-5, 6.526013019230177e-5, 6.526099062056582e-5, 6.52624408151195e-5, 6.526244081511984e-5, 6.526244081512022e-5, 6.52624408151204e-5, 6.526244081512041e-5, 6.526244081512153e-5, 6.5262440815122e-5, 6.526314345272595e-5, 6.526475194895277e-5, 6.526475194895315e-5, 6.52647519489546e-5, 6.526475194895485e-5, 6.526475194895578e-5, 6.526475194895683e-5, 6.526475194895848e-5, 6.526505541949284e-5, 6.526562447485161e-5, 6.52656244748525e-5, 6.526562447485252e-5, 6.526562447485253e-5, 6.526562447485413e-5, 6.52656244748546e-5, 6.526562447485573e-5, 6.526593714028592e-5, 6.526663547419664e-5, 6.526663547419717e-5, 6.526663547419717e-5, 6.526663547419736e-5, 6.526663547419771e-5, 6.526663547419836e-5, 6.526663547420029e-5, 6.526669269474585e-5, 6.526676761140412e-5, 6.526676761140456e-5, 6.526676761140472e-5, 6.526676761140483e-5, 6.526676761140504e-5, 6.526676761140517e-5, 6.526676761140693e-5, 6.526687469665222e-5, 6.526695238206563e-5, 6.526695238206634e-5, 6.526695238206664e-5, 6.526695238206723e-5, 6.526695238206783e-5, 6.52669523820681e-5, 6.526695238206875e-5, 6.526737128195117e-5, 6.526766076694955e-5, 6.526766076694968e-5, 6.526766076695036e-5, 6.526766076695057e-5, 6.526766076695063e-5, 6.526766076695142e-5, 6.526766076695352e-5, 6.526768603878903e-5, 6.526770896500671e-5, 6.526770896500774e-5, 6.526770896500786e-5, 6.526770896500805e-5, 6.526770896500814e-5, 6.52677089650083e-5, 6.526770896500916e-5, 6.526831700073359e-5, 6.526846765466574e-5, 6.526846765466578e-5, 6.526846765466628e-5, 6.526846765466632e-5, 6.526846765466637e-5, 6.526846765466646e-5, 6.526846765466785e-5, 6.618608327151317e-5, 6.618608327151346e-5, 6.618608327151374e-5, 6.618608327151436e-5, 6.618608327151455e-5, 6.618608327151542e-5, 6.618608327151572e-5, 6.618626004704281e-5, 6.618635771085123e-5, 6.618635771085134e-5, 6.618635771085218e-5, 6.618844874274854e-5, 6.619178886001254e-5, 6.619178886001314e-5, 6.619178886001329e-5, 6.619178886001345e-5, 6.619178886001372e-5, 6.61917888600138e-5, 6.619178886001426e-5, 6.619477653670146e-5, 6.620129606564784e-5, 6.620129606564798e-5, 6.620129606564806e-5, 6.620129606564815e-5, 6.620129606564831e-5, 6.62012960656487e-5, 6.620129606564872e-5, 6.620341017930306e-5, 6.620692119780572e-5, 6.6206921197806e-5, 6.620692119780656e-5, 6.620692119780664e-5, 6.620692119780675e-5, 6.620692119780683e-5, 6.620692119780725e-5, 6.62104163320957e-5, 6.621861237443082e-5, 6.621861237443105e-5, 6.621861237443166e-5, 6.621861237443286e-5, 6.621861237443341e-5, 6.621861237443365e-5, 6.621861237443417e-5, 6.622049977965009e-5, 6.622498969170621e-5, 6.622498969170686e-5, 6.622498969170714e-5, 6.622498969170747e-5, 6.622498969170785e-5, 6.62249896917079e-5, 6.622498969170802e-5, 6.622672631229373e-5, 6.623086056994128e-5, 6.623086056994177e-5, 6.623086056994222e-5, 6.623086056994309e-5, 6.623086056994344e-5, 6.623086056994394e-5, 6.623086056994398e-5, 6.62322217128721e-5, 6.623572644685297e-5, 6.623572644685359e-5, 6.623572644685384e-5, 6.62357264468543e-5, 6.623572644685457e-5, 6.6235726446855e-5, 6.623572644685713e-5, 6.623667921818564e-5, 6.623944342282435e-5, 6.623944342282447e-5, 6.623944342282477e-5, 6.623944342282485e-5, 6.623944342282514e-5, 6.623944342282541e-5, 6.623944342282624e-5, 6.623999463905936e-5, 6.624154323155392e-5, 6.624154323155408e-5, 6.624154323155505e-5, 6.62415432315551e-5, 6.624154323155532e-5, 6.624154323155596e-5, 6.624154323155699e-5, 6.624187126179298e-5, 6.624254006607275e-5, 6.624254006607299e-5, 6.624254006607299e-5, 6.624254006607313e-5, 6.62425400660744e-5, 6.624254006607538e-5, 6.62425400660763e-5, 6.624287165505928e-5, 6.624353094430398e-5, 6.62435309443048e-5, 6.624353094430501e-5, 6.624353094430519e-5, 6.624353094430681e-5, 6.624353094430767e-5, 6.6243530944308e-5, 6.624374218356945e-5, 6.624422130610734e-5, 6.624422130610815e-5, 6.624422130610816e-5, 6.624422130610907e-5, 6.624422130610961e-5, 6.624422130610961e-5, 6.624422130610971e-5, 6.624426562913143e-5, 6.624431873435846e-5, 6.624431873435863e-5, 6.624431873435907e-5, 6.62443187343594e-5, 6.624431873435983e-5, 6.624431873436007e-5, 6.6244318734362e-5, 6.624442104998735e-5, 6.624448919017105e-5, 6.624448919017129e-5, 6.62444891901714e-5, 6.624448919017209e-5, 6.624448919017212e-5, 6.624448919017246e-5, 6.624448919017289e-5, 6.624483217361201e-5, 6.624498138146291e-5, 6.624498138146311e-5, 6.62449813814634e-5, 6.624498138146363e-5, 6.624498138146384e-5, 6.624498138146464e-5, 6.624498138146515e-5, 6.624547570831401e-5, 6.624573797434563e-5, 6.624573797434635e-5, 6.624573797434639e-5, 6.62457379743466e-5, 6.624573797434709e-5, 6.624573797434767e-5, 6.624573797434861e-5, 6.624580154097973e-5, 6.624584934882879e-5, 6.624584934882916e-5, 6.62458493488296e-5, 6.62458493488296e-5, 6.624584934882974e-5, 6.624584934883023e-5, 6.624584934883172e-5, 6.788274822355589e-5, 6.78827482235563e-5, 6.788274822355631e-5, 6.788274822355683e-5, 6.7882748223557e-5, 6.788274822355759e-5, 6.788274822355803e-5, 6.788347348085442e-5, 6.788423574460884e-5, 6.788423574460891e-5, 6.788423574460953e-5, 6.788499208204587e-5, 6.788640271243041e-5, 6.788640271243083e-5, 6.78864027124312e-5, 6.78864027124315e-5, 6.788640271243152e-5, 6.78864027124318e-5, 6.788640271243213e-5, 6.788969177801452e-5, 6.789547808304269e-5, 6.789547808304273e-5, 6.78954780830429e-5, 6.789547808304292e-5, 6.789547808304346e-5, 6.789547808304353e-5, 6.789547808304371e-5, 6.789799960058514e-5, 6.79041625612901e-5, 6.790416256129016e-5, 6.790416256129032e-5, 6.790416256129063e-5, 6.790416256129126e-5, 6.790416256129142e-5, 6.790416256129245e-5, 6.790537564783141e-5, 6.790697555647234e-5, 6.790697555647319e-5, 6.790697555647329e-5, 6.790697555647365e-5, 6.790697555647373e-5, 6.790697555647386e-5, 6.790697555647437e-5, 6.791038581496376e-5, 6.791525164125878e-5, 6.791525164125922e-5, 6.791525164125952e-5, 6.791525164125956e-5, 6.791525164125969e-5, 6.791525164126065e-5, 6.791525164126082e-5, 6.791792045765445e-5, 6.792500311837997e-5, 6.792500311838024e-5, 6.792500311838056e-5, 6.792500311838113e-5, 6.792500311838115e-5, 6.792500311838155e-5, 6.792500311838173e-5, 6.792615971830455e-5, 6.792908515332285e-5, 6.792908515332338e-5, 6.792908515332342e-5, 6.792908515332412e-5, 6.792908515332434e-5, 6.792908515332442e-5, 6.792908515332453e-5, 6.793005518378981e-5, 6.79323985616989e-5, 6.79323985616994e-5, 6.793239856169976e-5, 6.793239856170007e-5, 6.793239856170047e-5, 6.793239856170088e-5, 6.793239856170094e-5, 6.793303075577981e-5, 6.793417996330003e-5, 6.79341799633004e-5, 6.793417996330079e-5, 6.793417996330092e-5, 6.793417996330103e-5, 6.793417996330106e-5, 6.793417996330125e-5, 6.793488351702838e-5, 6.793607708863105e-5, 6.793607708863124e-5, 6.793607708863141e-5, 6.793607708863171e-5, 6.79360770886324e-5, 6.793607708863275e-5, 6.793607708863285e-5, 6.793667561357539e-5, 6.793828923945205e-5, 6.793828923945235e-5, 6.793828923945246e-5, 6.793828923945343e-5, 6.793828923945384e-5, 6.793828923945397e-5, 6.793828923945457e-5, 6.793832423637447e-5, 6.793836281856916e-5, 6.793836281856999e-5, 6.793836281857e-5, 6.793836281857012e-5, 6.793836281857031e-5, 6.793836281857077e-5, 6.793836281857102e-5, 6.793863137995278e-5, 6.793883369057362e-5, 6.793883369057424e-5, 6.793883369057439e-5, 6.793883369057449e-5, 6.79388336905751e-5, 6.793883369057563e-5, 6.79388336905759e-5, 6.793917475241339e-5, 6.79395162025338e-5, 6.793951620253447e-5, 6.793951620253467e-5, 6.793951620253506e-5, 6.793951620253508e-5, 6.793951620253533e-5, 6.793951620253535e-5, 6.793960151628912e-5, 6.793967700932417e-5, 6.793967700932469e-5, 6.793967700932485e-5, 6.793967700932536e-5, 6.793967700932607e-5, 6.793967700932612e-5, 6.793967700932654e-5, 6.7940109242269e-5, 6.794029411368008e-5, 6.794029411368041e-5, 6.794029411368045e-5, 6.79402941136806e-5, 6.79402941136806e-5, 6.794029411368073e-5, 6.79402941136824e-5, 6.794060329913464e-5, 6.794073393914434e-5, 6.794073393914458e-5, 6.794073393914477e-5, 6.794073393914499e-5, 6.794073393914544e-5, 6.79407339391455e-5, 6.794073393914628e-5, 6.954391815715242e-5, 6.954391815715276e-5, 6.954391815715284e-5, 6.954427539149984e-5, 6.954547753036911e-5, 6.95454775303695e-5, 6.954547753036962e-5, 6.954547753037058e-5, 6.9545477530371e-5, 6.954547753037104e-5, 6.954547753037155e-5, 6.95469113130552e-5, 6.954909955300186e-5, 6.954909955300222e-5, 6.954909955300247e-5, 6.954909955300288e-5, 6.954909955300304e-5, 6.954909955300331e-5, 6.954909955300338e-5, 6.955181701240543e-5, 6.95561911711372e-5, 6.955619117113817e-5, 6.955619117113869e-5, 6.955619117113901e-5, 6.955619117113927e-5, 6.955619117113948e-5, 6.955619117113975e-5, 6.955910439642455e-5, 6.956448822314121e-5, 6.956448822314129e-5, 6.956448822314156e-5, 6.956448822314175e-5, 6.956448822314228e-5, 6.956448822314242e-5, 6.956448822314251e-5, 6.95672897645288e-5, 6.957346284496718e-5, 6.957346284496788e-5, 6.957346284496805e-5, 6.957346284496807e-5, 6.957346284496845e-5, 6.957346284496866e-5, 6.957346284496875e-5, 6.95754795855106e-5, 6.957945271470029e-5, 6.957945271470118e-5, 6.957945271470171e-5, 6.957945271470187e-5, 6.957945271470313e-5, 6.957945271470321e-5, 6.957945271470331e-5, 6.958165524044138e-5, 6.95873233940532e-5, 6.958732339405436e-5, 6.958732339405449e-5, 6.958732339405521e-5, 6.958732339405526e-5, 6.958732339405616e-5, 6.958732339405674e-5, 6.958839323972996e-5, 6.959063565042711e-5, 6.959063565042726e-5, 6.95906356504278e-5, 6.959063565042828e-5, 6.959063565042901e-5, 6.959063565042919e-5, 6.95906356504298e-5, 6.959166586750525e-5, 6.959330826880227e-5, 6.959330826880257e-5, 6.959330826880267e-5, 6.959330826880345e-5, 6.959330826880459e-5, 6.959330826880588e-5, 6.959330826880611e-5, 6.959461619191643e-5, 6.959733197300474e-5, 6.959733197300535e-5, 6.959733197300539e-5, 6.959733197300569e-5, 6.959733197300599e-5, 6.959733197300646e-5, 6.959733197300649e-5, 6.959799032708773e-5, 6.960009587730936e-5, 6.96000958773098e-5, 6.96000958773099e-5, 6.96000958773101e-5, 6.960009587731032e-5, 6.960009587731134e-5, 6.960009587731136e-5, 6.960023633718645e-5, 6.960053786498154e-5, 6.960053786498238e-5, 6.960053786498253e-5, 6.960053786498265e-5, 6.960053786498279e-5, 6.9600537864983e-5, 6.9600537864983e-5, 6.960056252737925e-5, 6.96005871247518e-5, 6.96005871247521e-5, 6.960058712475236e-5, 6.960058712475247e-5, 6.960058712475264e-5, 6.960058712475277e-5, 6.96005871247531e-5, 6.960132292513122e-5, 6.960194327571482e-5, 6.96019432757151e-5, 6.960194327571512e-5, 6.960194327571524e-5, 6.960194327571524e-5, 6.960194327571562e-5, 6.960194327571576e-5, 6.960210105148283e-5, 6.960229351113051e-5, 6.960229351113104e-5, 6.96022935111313e-5, 6.960229351113132e-5, 6.960229351113186e-5, 6.960229351113196e-5, 6.960229351113285e-5, 6.960241354446907e-5, 6.960250281928201e-5, 6.960250281928202e-5, 6.960250281928224e-5, 6.960250281928269e-5, 6.960250281928303e-5, 6.960250281928332e-5, 6.960250281928481e-5, 6.960317647306594e-5, 6.960347974086516e-5, 6.960347974086578e-5, 6.96034797408661e-5, 6.960347974086646e-5, 6.960347974086658e-5, 6.960347974086677e-5, 6.96034797408677e-5, 6.960360521852263e-5, 6.960368906101726e-5, 6.960368906101776e-5, 6.960368906101829e-5, 6.96036890610184e-5, 6.960368906101863e-5, 6.9603689061019e-5, 6.960368906101933e-5, 7.115350797904934e-5, 7.115350797904988e-5, 7.115350797905058e-5, 7.115469014655929e-5, 7.11644501806919e-5, 7.116445018069257e-5, 7.116445018069296e-5, 7.116445018069318e-5, 7.116445018069342e-5, 7.116445018069364e-5, 7.116445018069448e-5, 7.116615137353488e-5, 7.116989785109827e-5, 7.116989785109841e-5, 7.116989785109935e-5, 7.116989785109945e-5, 7.116989785109951e-5, 7.11698978511001e-5, 7.116989785110028e-5, 7.117242119641075e-5, 7.117692463301148e-5, 7.117692463301215e-5, 7.117692463301237e-5, 7.11769246330127e-5, 7.117692463301298e-5, 7.117692463301308e-5, 7.117692463301326e-5, 7.118022638182415e-5, 7.118666940941128e-5, 7.11866694094119e-5, 7.1186669409412e-5, 7.118666940941243e-5, 7.11866694094125e-5, 7.118666940941252e-5, 7.118666940941271e-5, 7.118970399295032e-5, 7.119661297886221e-5, 7.119661297886232e-5, 7.119661297886244e-5, 7.119661297886308e-5, 7.119661297886329e-5, 7.119661297886339e-5, 7.119661297886435e-5, 7.119909040590498e-5, 7.120587542227924e-5, 7.120587542228018e-5, 7.120587542228022e-5, 7.120587542228145e-5, 7.12058754222817e-5, 7.120587542228221e-5, 7.120587542228239e-5, 7.120750190337499e-5, 7.121200985857485e-5, 7.121200985857515e-5, 7.121200985857534e-5, 7.121200985857561e-5, 7.12120098585759e-5, 7.121200985857599e-5, 7.12120098585771e-5, 7.121310602372139e-5, 7.121537488864721e-5, 7.121537488864799e-5, 7.121537488864811e-5, 7.12153748886488e-5, 7.121537488864912e-5, 7.121537488864983e-5, 7.121537488865025e-5, 7.121661983489884e-5, 7.12198120950558e-5, 7.121981209505654e-5, 7.121981209505681e-5, 7.121981209505716e-5, 7.12198120950575e-5, 7.121981209505782e-5, 7.121981209505839e-5, 7.122046801963744e-5, 7.122236934336868e-5, 7.122236934337044e-5, 7.12223693433705e-5, 7.122236934337095e-5, 7.122236934337175e-5, 7.122236934337308e-5, 7.12223693433732e-5, 7.122265168741347e-5, 7.122310028075669e-5, 7.122310028075705e-5, 7.122310028075726e-5, 7.122310028075778e-5, 7.122310028075787e-5, 7.122310028075799e-5, 7.122310028075827e-5, 7.122357998629196e-5, 7.122426456890318e-5, 7.122426456890336e-5, 7.122426456890336e-5, 7.122426456890356e-5, 7.122426456890366e-5, 7.122426456890373e-5, 7.12242645689055e-5, 7.122465620541785e-5, 7.122524406856513e-5, 7.122524406856589e-5, 7.122524406856593e-5, 7.122524406856615e-5, 7.122524406856649e-5, 7.122524406856666e-5, 7.122524406856745e-5, 7.122555727529031e-5, 7.122628853824276e-5, 7.122628853824332e-5, 7.122628853824375e-5, 7.122628853824386e-5, 7.12262885382444e-5, 7.122628853824448e-5, 7.122628853824465e-5, 7.122630804985692e-5, 7.122633151359906e-5, 7.122633151359968e-5, 7.122633151359988e-5, 7.122633151359988e-5, 7.122633151360002e-5, 7.122633151360033e-5, 7.122633151360219e-5, 7.122641330905987e-5, 7.122647661341128e-5, 7.122647661341137e-5, 7.122647661341167e-5, 7.122647661341174e-5, 7.122647661341209e-5, 7.12264766134121e-5, 7.122647661341812e-5, 7.122655226520305e-5, 7.122659919535342e-5, 7.122659919535388e-5, 7.122659919535468e-5, 7.122659919535491e-5, 7.122659919535501e-5, 7.122659919535521e-5, 7.122659919535545e-5, 7.122684442262258e-5, 7.122692342214743e-5, 7.122692342214795e-5, 7.122692342214859e-5, 7.122692342214875e-5, 7.1226923422149e-5, 7.122692342214918e-5, 7.12269234221493e-5]

    λ *= 1e-12 / hbar

    f = Figure()
    ax = Axis(f[1,1])
    scatter!(ax, λ)
    display(f)
end

function main()
    n_ε = 12
    n_θ = 38

    Uee = 0.0
    Vimp = 0.0

    fit_file = joinpath(data_dir, "Uee_Vimp_fit.info")
    if isfile(fit_file)
        open(fit_file,"r") do f
            for line in eachline(f)
                key, value = split(line, ':')
                key == "Uee" && (Uee = parse(Float64, value))
                key == "Vimp" && (Vimp = parse(Float64, value))
            end
        end
    end
    Uee == 0.0 && Vimp == 0.0 && return nothing

    temps = 2.0:1.0:14.0

    # deformation_overlap(n_ε, n_θ, Uee, Vimp, 12.0)

    # LudwigIO.get_property("Rh", data_dir, material, 12.0, n_ε, n_θ, Uee, Vimp; n_ε = n_ε, n_θ = n_θ, n_bands = 3)

    # plot_optical_conductivity(n_ε, n_θ, 8.0)
    # optical_conductivity(n_ε, n_θ, Uee, 4.7 * Vimp, 8.0)
    # for T in temps
    # end

    # fit_ρ(n_ε, n_θ, temps, model_1, Uee, Vimp)
    # plot_η(n_ε, n_θ)
    # plot_ρ_strain(n_ε, n_θ)
    plot_lifetimes(n_ε, n_θ; addendum = "")
    # plot_lifetime_matthiesen(n_ε, n_θ, "η")
    # scaled_impurity_model(n_ε, n_θ)
    # scaled_impurity_model(n_ε, n_θ; addendum = "simple_impurity")

    # ϵ = -0.05
    # LudwigIO.write_property_to_file("ρ", material*"_uniaxial_strain_ϵ_$(ϵ)", data_dir, n_ε, n_θ, Uee, Vimp, temps; addendum = "ϵ_$(ϵ)", imp_stem = impurity_stem)

end 
=======
    f = Figure(fontsize = 20)
    ax = Axis(f[1,1], ylabel = L"\tau_\text{eff}^{-1}\,(\mathrm{ps}^{-1})", xlabel = L"T\, (\mathrm{K})", 
    xticks = [4, 16, 25, 36, 49, 64, 81, 100, 121, 144, 169, 196],
                xtickformat = values -> [L"%$(Int(sqrt(x)))^2" for x in values])
                xlims!(ax, 0, 200)
    scatter!(ax, t.^2, 1e-12 ./ σ_τ, label = L"\tau_\sigma")
    scatter!(ax, t.^2, 1e-12 ./ η_τ, label = L"\tau_\eta")
    axislegend(ax, position = :lt)
    display(f)
    save(joinpath(plot_dir, "23 August 2024", "τ_eff_γ.png"),f)

end

function main()
    n_ε = 12
    n_θ = 38
    Uee = 0.07517388226660576
    Vimp = 8.647920506354473e-5

    temps = 2.0:0.5:14.0

    plot_η(n_ε, n_θ)
    # LudwigIO.get_property("ηB2g", data_dir, material, 2.0, n_ε, n_θ, Uee, Vimp)
end
>>>>>>> cb127da5

include(joinpath(@__DIR__, "materials", "Sr2RuO4.jl"))
data_dir = joinpath(@__DIR__, "..", "data", "Sr2RuO4", "model_2")
plot_dir = joinpath(@__DIR__, "..", "plots", "Sr2RuO4")
exp_dir  = joinpath(@__DIR__, "..", "data", "Sr2RuO4", "experiment")
impurity_stem = ""

main()<|MERGE_RESOLUTION|>--- conflicted
+++ resolved
@@ -33,66 +33,40 @@
 ### Property Wrapper Functions ###
 ##################################
 
-<<<<<<< HEAD
 function get_σ(L, k, v, E, dV, T; kwargs)
-=======
-function get_σ(L, k, v, E, dV, T)
->>>>>>> cb127da5
     σ = Ludwig.conductivity(L, v, E, dV, T)
     return σ / c
 end
 
-<<<<<<< HEAD
 function get_σxx(L, k, v, E, dV, T; kwargs)
-=======
-function get_σxx(L, k, v, E, dV, T)
->>>>>>> cb127da5
     σxx = Ludwig.longitudinal_conductivity(L, first.(v), E, dV, T)
     return σxx / c
 end
 
-<<<<<<< HEAD
 function get_ρ(L, k, v, E, dV, T; kwargs)
-=======
-function get_ρ(L, k, v, E, dV, T)
->>>>>>> cb127da5
     σxx = Ludwig.longitudinal_conductivity(L, first.(v), E, dV, T)
     return c / σxx
 end
 
-<<<<<<< HEAD
 function get_ηB1g(L, k, v, E, dV, T; kwargs)
-=======
-function get_ηB1g(L, k, v, E, dV, T)
->>>>>>> cb127da5
     ℓ = length(k)
     Dxx = zeros(Float64, ℓ)
     Dyy = zeros(Float64, ℓ)
     for i in eachindex(k)
         μ = (i-1)÷(ℓ÷3) + 1 # Band index
-<<<<<<< HEAD
         Dxx[i] = dii_μ(k[i], 1, μ)
         Dyy[i] = dii_μ(k[i], 2, μ)
-=======
-        Dxx[i] = dii_μ(k[i], 1, μ, δ)
-        Dyy[i] = dii_μ(k[i], 2, μ, δ)
->>>>>>> cb127da5
     end
 
     return Ludwig.ηB1g(L, E, dV, Dxx, Dyy, T) / (a^2 * c)
 end
 
-<<<<<<< HEAD
 function get_ηB2g(L, k, v, E, dV, T; kwargs)
-=======
-function get_ηB2g(L, k, v, E, dV, T)
->>>>>>> cb127da5
     ℓ = length(k)
     Dxy = zeros(Float64, ℓ)
     for i in eachindex(k)
         μ = (i-1)÷(ℓ÷3) + 1 # Band index
         Dxy[i] = dxy_μ(k[i], μ)
-<<<<<<< HEAD
     end
 
     return Ludwig.ηB2g(L, E, dV, Dxy, T) / (a^2 * c)
@@ -150,30 +124,6 @@
         return L"-\frac{\pi}{%$(denominator(x))}"
     else 
         return L"\frac{%$(numerator(x))}{%$(denominator(x))} \pi"
-=======
-    end
-
-    return Ludwig.ηB2g(L, E, dV, Dxy, T) / (a^2 * c)
-end
-
-###############################
-### Visualization Utilities ###
-###############################
-
-function rational_format(x)
-    x = Rational(x)
-    if x == 0
-        return L"0"
-    elseif x == 1
-        return L"\pi"
-    elseif denominator(x) == 1
-        return L"%$(numerator(x)) \pi"
-    elseif numerator(x) == 1
-        return L"\frac{\pi}{%$(denominator(x))}"
-    elseif numerator(x) == -1
-        return L"-\frac{\pi}{%$(denominator(x))}"
-    else 
-        return L"\frac{%$(numerator(x))}{%$(denominator(x))} \pi"
     end
 end
 
@@ -185,19 +135,6 @@
         for i in 1:(ℓ ÷ 2)
             p += sign(v[ℓ * (μ - 1) + i] * v[ℓ * (μ - 1) + mod(i - 1 + ℓ÷2, ℓ) + 1])
         end
->>>>>>> cb127da5
-    end
-end
-
-<<<<<<< HEAD
-function parity(v)
-    ℓ = length(v) ÷ 3
-
-    p = 0.0
-    for μ in 1:3
-        for i in 1:(ℓ ÷ 2)
-            p += sign(v[ℓ * (μ - 1) + i] * v[ℓ * (μ - 1) + mod(i - 1 + ℓ÷2, ℓ) + 1])
-        end
     end
 
     return p / (3*ℓ) 
@@ -220,28 +157,6 @@
     return vec(reverse(M, dims = 2))
 end
 
-=======
-    return p / (3*ℓ) 
-end
-
-function single_band_parity(v)
-    ℓ = length(v)
-
-    p = 0.0
-    for i in 1:(ℓ ÷ 2)
-        p += sign(real(v[i] * v[mod(i - 1 + ℓ÷2, ℓ) + 1]))
-    end
-
-    return 2 * p / ℓ 
-end
-
-function mirror_x(v, n_ε, n_θ)
-    M = reshape(v, n_ε - 1, 4 * (n_θ - 1)) # Vector reshaped so that each row corresponds to an energy contour
-
-    return vec(reverse(M, dims = 2))
-end
-
->>>>>>> cb127da5
 function mirror_y(v, n_ε, n_θ)
     M = copy(reshape(v, n_ε - 1, 4 * (n_θ - 1))) # Vector reshaped so that each row corresponds to an energy contour
 
@@ -276,72 +191,6 @@
     w2 = real.(exp(- im * theta2) * w2)
 
     return w1, w2
-<<<<<<< HEAD
-=======
-end
-
-function mirror_gamma_modes(T, n_ε, n_θ, Uee)
-    file = joinpath(data_dir, "Sr2RuO4_γ_$(T)_$(n_ε)x$(n_θ).h5")
-
-    L, k, v, E, dV, corners, corner_ids = load(file, T; symmetrized = true)
-    L *= 0.5 * Uee^2
-
-    eigenvectors = eigvecs(L)
-
-    v1 = eigenvectors[:, 3]
-    v2 = eigenvectors[:, 4]
-
-    w1, w2 = mirror_symmetrize(v1, v2, n_ε, n_θ)
-
-    quads = Vector{Vector{SVector{2, Float64}}}(undef, 0)
-    for i in 1:size(corner_ids)[1]
-        push!(quads, map(x -> SVector{2}(corners[x, :]), corner_ids[i, :]))
-    end
-
-    f = Figure(size = (1000,1000), fontsize = 30)
-    ax  = Axis(f[1,1], aspect = 1.0, 
-        # title = latexstring("\$ \\tau_{$(i -1)} = $(round(real(1 / eigenvalues[i]), digits = 6)) \\text{ ps}\$"), 
-        limits = (-0.5, 0.5, -0.5, 0.5),
-        xlabel = L"k_x",
-        xticks = map(x -> (x // 4), -4:1:4),
-        xtickformat = values -> rational_format.(values),
-        ylabel = L"k_y",
-        yticks = map(x -> (x // 4), -4:1:4),
-        ytickformat = values -> rational_format.(values),
-        xlabelsize = 30,
-        ylabelsize = 30,
-        # yautolimitmargin = (0.05f0, 0.1f0)
-    )
-    p = poly!(ax, quads, color = real.(w1) / maximum(abs.(w1)), colormap = :roma100, colorrange = (-1, 1)
-    )
-
-    Colorbar(f[1,2], p,) #label = L"\varepsilon - \mu \,(\text{eV})", labelsize = 30)
-    display(f)
-    outfile = joinpath(plot_dir, "23 August 2024", "Sr2RuO4_γ_12K_mode_3_4_mirror_symmetrized_1.png")
-    # save(outfile, f)
-
-    f = Figure(size = (1000,1000), fontsize = 30)
-    ax  = Axis(f[1,1], aspect = 1.0, 
-        # title = latexstring("\$ \\tau_{$(i -1)} = $(round(real(1 / eigenvalues[i]), digits = 6)) \\text{ ps}\$"), 
-        limits = (-0.5, 0.5, -0.5, 0.5),
-        xlabel = L"k_x",
-        xticks = map(x -> (x // 4), -4:1:4),
-        xtickformat = values -> rational_format.(values),
-        ylabel = L"k_y",
-        yticks = map(x -> (x // 4), -4:1:4),
-        ytickformat = values -> rational_format.(values),
-        xlabelsize = 30,
-        ylabelsize = 30,
-        # yautolimitmargin = (0.05f0, 0.1f0)
-    )
-    p = poly!(ax, quads, color = real.(w2) / maximum(abs.(w2)), colormap = :roma100, colorrange = (-1, 1)
-    )
-
-    Colorbar(f[1,2], p,) #label = L"\varepsilon - \mu \,(\text{eV})", labelsize = 30)
-    display(f)
-    outfile = joinpath(plot_dir, "23 August 2024", "Sr2RuO4_γ_12K_mode_3_4_mirror_symmetrized_2.png")
-    # save(outfile, f)
->>>>>>> cb127da5
 end
 
 function mirror_gamma_modes(T, n_ε, n_θ, Uee)
@@ -448,21 +297,13 @@
 end
 
 function modes(T, n_ε, n_θ, Uee, Vimp; include_impurity = false)
-<<<<<<< HEAD
     file = joinpath(data_dir, material*"_$(T)_$(n_ε)x$(n_θ).h5")
-=======
-    file = joinpath(data_dir, "Sr2RuO4_$(T)_$(n_ε)x$(n_θ).h5")
->>>>>>> cb127da5
 
     L, k, v, E, dV, corners, corner_ids = load(file, T; symmetrized = true)
     L *= 0.5 * Uee^2
 
     if include_impurity
-<<<<<<< HEAD
         impfile = joinpath(data_dir, material*"_imp_$(T)_$(n_ε)x$(n_θ).h5")
-=======
-        impfile = joinpath(data_dir, "Sr2RuO4_unitary_imp_$(T)_$(n_ε)x$(n_θ).h5")
->>>>>>> cb127da5
         Limp, _, _, _, _, _, _ = load(impfile, T)
         L += Limp * Vimp^2
     end
@@ -471,7 +312,6 @@
 
     @time eigenvalues  = eigvals(L)
     eigenvalues *= 1e-9 / hbar
-<<<<<<< HEAD
 
     @show eigenvalues[1:5]
 
@@ -506,48 +346,6 @@
     # strokecolor = :blue)
     # gray_marker = MarkerElement(color = :gray, marker = :circle, markersize = 15,
     # strokecolor = :gray)
-=======
-
-    @show eigenvalues[1:5]
-
-    # f = Figure(size = (700, 500), fontsize = 24)
-    # ax = Axis(f[1,1],
-    #         xlabel = "Mode Index",
-    #         ylabel = L"\lambda \,(\mathrm{ps}^{-1})"
-    # )
-    # for i in 1:50
-    #     if i  < 5
-    #         scatter!(ax, i, eigenvalues[i], 
-    #         color = :gray, 
-    #         )
-    #     else
-    #         scatter!(ax, i, eigenvalues[i], 
-    #         #color = parities[i] > 0 ? :orange : :blue, 
-    #         )
-    #     end
-    # end
-
-    # orange_marker = MarkerElement(color = :orange, marker = :circle, markersize = 15,
-    # strokecolor = :orange)
-    # blue_marker = MarkerElement(color = :blue, marker = :circle, markersize = 15,
-    # strokecolor = :blue)
-    # gray_marker = MarkerElement(color = :gray, marker = :circle, markersize = 15,
-    # strokecolor = :gray)
-
-    # axislegend(ax, [orange_marker, blue_marker, gray_marker], ["Even", "Odd", L"\tau \to \infty"], position = :rb)
-    # display(f)
-
-    # outfile = joinpath(plot_dir, "23 August 2024", "Sr2RuO4_spectrum_1_to_50.png")
-    # save(outfile, f)
-
-    return nothing
-    
-    @time eigenvectors = eigvecs(L)
-    parities = Vector{Float64}(undef, length(eigenvalues))
-    for i in eachindex(eigenvalues)
-        parities[i] = parity(eigenvectors[:, i])
-    end
->>>>>>> cb127da5
 
     # axislegend(ax, [orange_marker, blue_marker, gray_marker], ["Even", "Odd", L"\tau \to \infty"], position = :rb)
     # display(f)
@@ -595,13 +393,10 @@
     # save(outfile, f)
 end
 
-<<<<<<< HEAD
 ###
 ### γ mode in isolation
 #######################
 
-=======
->>>>>>> cb127da5
 function γ_modes(T, n_ε, n_θ, Uee)
     file = joinpath(data_dir, "Sr2RuO4_γ_$(T)_$(n_ε)x$(n_θ).h5")
 
@@ -662,8 +457,6 @@
 
 
     eigenvalues *= 1e-12 / hbar
-<<<<<<< HEAD
-
 
     quads = Vector{Vector{SVector{2, Float64}}}(undef, 0)
     for i in 1:size(corner_ids)[1]
@@ -783,45 +576,7 @@
     display(f)
 
     outfile = joinpath(plot_dir, "γ_B1g_B2g_overlaps.png")
-=======
-
-
-    quads = Vector{Vector{SVector{2, Float64}}}(undef, 0)
-    for i in 1:size(corner_ids)[1]
-        push!(quads, map(x -> SVector{2}(corners[x, :]), corner_ids[i, :]))
-    end
-
-    # N = 20
-    
-    for i in eachindex(eigenvalues)
-        if i < 50
-            println("λ_$(i) = ", eigenvalues[i])
-            f = Figure(size = (1000,1000), fontsize = 30)
-            ax  = Axis(f[1,1], aspect = 1.0, 
-                # title = latexstring("\$ \\tau_{$(i -1)} = $(round(real(1 / eigenvalues[i]), digits = 6)) \\text{ ps}\$"), 
-                limits = (-0.5, 0.5, -0.5, 0.5),
-                xlabel = L"k_x",
-                xticks = map(x -> (x // 4), -4:1:4),
-                xtickformat = values -> rational_format.(values),
-                ylabel = L"k_y",
-                yticks = map(x -> (x // 4), -4:1:4),
-                ytickformat = values -> rational_format.(values),
-                xlabelsize = 30,
-                ylabelsize = 30,
-                # yautolimitmargin = (0.05f0, 0.1f0)
-            )
-            p = poly!(ax, quads, color = real.(eigenvectors[:, i]) / maximum(abs.(eigenvectors[:, i])), colormap = :roma100, colorrange = (-1, 1)
-            )
-
-            Colorbar(f[1,2], p,) #label = L"\varepsilon - \mu \,(\text{eV})", labelsize = 30)
-            display(f)
-            outfile = joinpath(plot_dir, "23 August 2024", "Sr2RuO4_γ_12K_mode_$(i).png")
-            # save(outfile, f)
-        end
-    end
-
-    outfile = joinpath(plot_dir, "Sr2RuO4_spectrum_αβγ.png")
->>>>>>> cb127da5
+
     # save(outfile, f)
 end 
 
@@ -864,46 +619,6 @@
 
 end
 
-<<<<<<< HEAD
-=======
-function visualize_rows(rows, T, n_ε, n_θ)
-    file = joinpath(data_dir, "Sr2RuO4_$(T)_$(n_ε)x$(n_θ).h5")
-
-    L, k, v, E, dV, corners, corner_ids = load(file, T; symmetrized = true)
-
-    quads = Vector{Vector{SVector{2, Float64}}}(undef, 0)
-    for i in 1:size(corner_ids)[1]
-        push!(quads, map(x -> SVector{2}(corners[x, :]), corner_ids[i, :]))
-    end
-
-    bound = 6e-4
-    for i in rows
-        f = Figure(size = (1000,1000), fontsize = 30)
-        ax  = Axis(f[1,1], aspect = 1.0, 
-            title = "Row $(i)", 
-            limits = (-0.5, 0.5, -0.5, 0.5),
-            xlabel = L"k_x",
-            xticks = map(x -> (x // 4), -4:1:4),
-            xtickformat = values -> rational_format.(values),
-            ylabel = L"k_y",
-            yticks = map(x -> (x // 4), -4:1:4),
-            ytickformat = values -> rational_format.(values),
-            xlabelsize = 30,
-            ylabelsize = 30,
-            # yautolimitmargin = (0.05f0, 0.1f0)
-        )
-        p = poly!(ax, quads, color = -L[i, :], colormap = :berlin, colorrange = (-bound, bound)
-        )
-        # @show maximum(abs.(L[i, :]))
-
-        Colorbar(f[1,2], p) #label = L"\varepsilon - \mu \,(\text{eV})", labelsize = 30)
-        display(f)
-        save(joinpath(plot_dir, "23 August 2024", "L_row_$(i).png"), f)
-    end 
-
-end
-
->>>>>>> cb127da5
 visualize_rows(i::Int, T, n_ε, n_θ) = visualize_rows([i], T, n_ε, n_θ)
 
 function separate_band_conductivities(n_ε, n_θ, Uee, Vimp)
@@ -957,11 +672,7 @@
     # save(joinpath(plot_dir, "23 August 2024", "σ_band_contributions_with_total.png"),f)
 end 
 
-<<<<<<< HEAD
 function fit_ρ(n_ε, n_θ, temps, model_1, Uee, Vimp)
-=======
-function ρ_fit(n_ε, n_θ, temps, model_1)
->>>>>>> cb127da5
     # Fit to Lupien's data
     lupien_file = joinpath(exp_dir, "rhovT_Lupien_digitized.dat")
     lupien_data = readdlm(lupien_file)
@@ -972,12 +683,8 @@
     lupien_fit = curve_fit(model_1, lupien_T, lupien_ρ, [0.12, 0.003, 1.9])
     @show lupien_fit.param 
 
-<<<<<<< HEAD
     lupien_ρ = model_1(temps, lupien_fit.param)
     @show lupien_ρ
-=======
-    lupien_ρ = lupien_model(temps, lupien_fit.param)
->>>>>>> cb127da5
 
     Vfit_model(t, p) = begin 
         @show p
@@ -992,35 +699,15 @@
         ρ
     end
 
-<<<<<<< HEAD
-=======
-    Uee = 0.07517388226660576
-    Vimp = 8.647920506354473e-5
-
->>>>>>> cb127da5
     guess = [Uee, Vimp]
     Vfit = curve_fit(Vfit_model, temps, lupien_ρ, guess, lower = [0.0, 0.0])
     @show Vfit.param
 end
 
 function plot_ρ(n_ε, n_θ)
-<<<<<<< HEAD
+
     t, ρ, _ = LudwigIO.read_property_from_file(joinpath(data_dir, "ρ_$(n_ε)x$(n_θ).dat"))  
     ρ *= 1e8
-
-=======
-    data_file = joinpath(data_dir, "ρ_$(n_ε)x$(n_θ).dat")
-    t = []
-    ρ = []
-    open(data_file, "r") do f
-        for line in readlines(f)
-            startswith(line, '#') && continue
-            T, rho = map(x -> parse(Float64, x), split(line, ','))
-            push!(t, T)
-            push!(ρ, rho * 1e8)
-        end
-    end
->>>>>>> cb127da5
     lupien_file = joinpath(exp_dir, "rhovT_Lupien_digitized.dat")
     lupien_data = readdlm(lupien_file)
 
@@ -1028,11 +715,7 @@
     fit = curve_fit(model, t, ρ, [0.0, 0.0001, 2.0], lower = [0.0, 0.0, 0.0])
     @show fit.param
 
-<<<<<<< HEAD
     l_model = model_1   
-=======
-    l_model = model_0   
->>>>>>> cb127da5
     lfit = curve_fit(l_model, lupien_data[10:40, 1], lupien_data[10:40, 2], [0.0, 0.0001, 2.0], lower = [0.0, 0.0, 0.0])
     @show lfit.param
 
@@ -1041,7 +724,6 @@
               xlabel = L"T(\mathrm{K})",
               ylabel = L"\rho (\mathrm{\mu\Omega \,cm})")
 
-<<<<<<< HEAD
     xlims!(ax, 0.0, 14.0.^2)
     ylims!(ax, 0.0, 1.0)
     domain = 0.0:0.1:14.0
@@ -1092,28 +774,11 @@
     outfile = joinpath(plot_dir, "ρ_strain.png")
     # save(outfile, f)
 end
-
-=======
-    xlims!(ax, 0.0, 14.0)
-    ylims!(ax, 0.0, 1.0)
-    domain = 0.0:0.1:14.0
-
-    scatter!(ax, lupien_data[:, 1], lupien_data[:, 2], color = :black)
-    scatter!(ax, t, ρ, color = :red)
-    lines!(ax, domain, model(domain, fit.param), color = :red)
-    lines!(ax, domain, l_model(domain, lfit.param))
-    display(f)
-
-    outfile = joinpath(plot_dir, "23 August 2024", "ρ_with_fit.png")
-    # save(outfile, f)
-end
-
->>>>>>> cb127da5
+  
 function plot_η(n_ε, n_θ)
     # Fit to Brad Ramshaw's viscosity data
     visc_file = joinpath(exp_dir,"B1gViscvT_new.dat")
     data = readdlm(visc_file)
-<<<<<<< HEAD
     rfit = curve_fit(model_3, data[1:300, 1], data[1:300, 2], [0.1866, 1.2, 0.1, 2.0])
     data[:, 2] .-= rfit.param[1] # Subtract off systematic offset
 
@@ -1170,41 +835,6 @@
 end
 
 function plot_ρ_and_η(n_ε, n_θ)
-=======
-    rfit = curve_fit(model_3, data[1:341, 1], data[1:341, 2], [0.1866, 1.2, 0.1, 2.0])
-    data[:, 2] .-= rfit.param[1] # Subtract off systematic offset
-
-    f = Figure()
-        ax = Axis(f[1,1], 
-                aspect = 1.0,
-                ylabel = L"\eta / \eta_{B1g}^{(0)}",
-                xlabel = L"T(\mathrm{K^2})",
-                )
-                xlims!(0.0, 14^2)
-    # ylims!(ax, 0.0, 40)
-    xlims!(ax, 0.0, 13)
-    domain = 0.0:0.1:14.0
-    # scatter!(ax, data[:, 1], data[:, 2], color = :black)
-
-    t, η, _  = LudwigIO.read_property_from_file(joinpath(data_dir, "ηB1g_$(n_ε)x$(n_θ).dat"))  
-    fit1 = curve_fit(model_1, t, 1 ./ η, [1.0, 0.1, 2.0])
-    η0 = 1 / fit1.param[1]
-
-    lines!(ax, domain, η0^-1 ./ model_1(domain, fit1.param))
-    scatter!(ax, t, η / η0)
-
-    t, η, _  = LudwigIO.read_property_from_file(joinpath(data_dir, "ηB2g_$(n_ε)x$(n_θ).dat"))  
-    fit2 = curve_fit(model_1, t, 1 ./ η, [1.0, 0.1, 2.0])
-
-    lines!(ax, domain, η0^-1 ./ model_1(domain, fit2.param))
-    scatter!(ax, t, η / η0)
-    
-    outfile = joinpath(@__DIR__, "..", "plots", "ηB1g_vs_ηB2g.png")
-    save(outfile, f)
-end
-
-function plot_ρ_and_η(n_ε, n_θ, Uee, Vimp)
->>>>>>> cb127da5
     T = 2.0:0.5:12.0
     
     xticks = [4, 16, 36, 49, 64, 81, 100, 121, 144, 169, 196]
@@ -1228,11 +858,7 @@
     lfit = curve_fit(l_model, lupien_data[10:60, 1], lupien_data[10:60, 2], [0.0, 0.0001, 2.0], lower = [0.0, 0.0, 0.0])
     @show lfit.param[2] / lfit.param[1]
     
-<<<<<<< HEAD
     ρ_fit = curve_fit(model_1, T, ρ, [1e-2, 0.1, 2.0])
-=======
-    ρ_fit = curve_fit(ρ_model, T, ρ, [1e-2, 0.1, 2.0])
->>>>>>> cb127da5
     @show ρ_fit.param[2] / ρ_fit.param[1]
 
     scatter!(ax1, lupien_data[:, 1].^2, lupien_data[:, 2] / lfit.param[1], color = :black)
@@ -1273,7 +899,6 @@
 
     display(f)
 
-<<<<<<< HEAD
     save(joinpath(plot_dir, "ρ_and_η_fit.png"), f)
 end
 
@@ -1291,27 +916,6 @@
                 xlims!(ax, 0, 200)
     scatter!(ax, t.^2, 1e-12 ./ τeff, label = L"\tau")
     scatter!(ax, t.^2, 1e-12 ./ τ_matthiesen, label = L"\tau_\text{Matthiesen}", color = :grey)
-=======
-    save(joinpath(plot_dir, "23 August 2024", "ρ_and_η_fit.png"), f)
-end
-
-function lifetimes(n_ε, n_▓, Uee, Vimp)
-    t = 2.0:0.5:14.0
-
-    # Without impurity
-    σ_τ = [1.6026181361056132e-10, 1.0257874532699684e-10, 7.122884944705212e-11, 5.231135463761146e-11, 4.003171850295472e-11, 3.161152212547963e-11, 2.558739567328745e-11, 2.1127772272118413e-11, 1.7728227576577122e-11, 1.5084432121081086e-11, 1.298584640055659e-11, 1.1291975448698414e-11, 9.906714199279813e-12, 8.75925855970228e-12, 7.798313437706531e-12, 6.983388764992457e-12, 6.288043711259425e-12, 5.689913133654263e-12, 5.171843460288032e-12, 4.719938197011751e-12, 4.3231518819058414e-12, 3.972660830595949e-12, 3.661360636080351e-12, 3.3853421254420406e-12, 3.135942743061621e-12]
-    η_τ = [1.4601236133977752e-10, 9.341611693458268e-11, 6.483038412978151e-11, 4.7540576559707795e-11, 3.633253502772071e-11, 2.8654909104088672e-11, 2.3166338391120787e-11, 1.9104520287446257e-11, 1.6004547583011295e-11, 1.359607106660144e-11, 1.1684719218168684e-11, 1.0142255776852013e-11, 8.881562328189892e-12, 7.837937214022785e-12, 6.963471153891217e-12, 6.220614430388409e-12, 5.5871948493785754e-12, 5.042819826813676e-12, 4.571816415517399e-12, 4.160945361616479e-12, 3.799466277893721e-12, 3.480169068299188e-12, 3.1959823789679095e-12, 2.9454210472643614e-12, 2.718162848164906e-12]
-
-    @show σ_τ ./ η_τ
-
-    f = Figure(fontsize = 20)
-    ax = Axis(f[1,1], ylabel = L"\tau_\text{eff}^{-1}\,(\mathrm{ps}^{-1})", xlabel = L"T\, (\mathrm{K})", 
-    xticks = [4, 16, 25, 36, 49, 64, 81, 100, 144, 169, 196],
-                xtickformat = values -> [L"%$(Int(sqrt(x)))^2" for x in values])
-                xlims!(ax, 0, 200)
-    scatter!(ax, t.^2, 1e-12 ./ σ_τ, label = L"\tau_\sigma")
-    scatter!(ax, t.^2, 1e-12 ./ η_τ, label = L"\tau_\eta")
->>>>>>> cb127da5
     axislegend(ax, position = :lt)
     display(f)
     # save(joinpath(plot_dir, "23 August 2024", "τ_eff.png"),f)
@@ -1320,7 +924,6 @@
     save(outfile, f)
 end
 
-<<<<<<< HEAD
 function plot_matthiesen_violation(n_ε, n_θ, prop)
     t, τeff, _  = LudwigIO.read_property_from_file(joinpath(data_dir, "τeff_$(prop)_$(n_ε)x$(n_θ).dat")) 
     _, τeff_ee, _  = LudwigIO.read_property_from_file(joinpath(data_dir, "τeff_$(prop)_ee_only_$(n_ε)x$(n_θ).dat")) 
@@ -1529,31 +1132,6 @@
     for i in eachindex(k)
         b1g_weight[i] = abs2(dot(eigenvectors[:, i], D))
         b2g_weight[i] = abs2(dot(eigenvectors[:, i], Dxy))
-=======
-function γ_lifetimes(n_ε, n_▓, Uee, Vimp, include_impurity)
-    t = 2.0:0.5:14.0
-
-    σ_τ = Vector{Float64}(undef, length(t))
-    η_τ = Vector{Float64}(undef, length(t))
-    for i in eachindex(t)
-        println("T = $(t[i])")
-        file = joinpath(data_dir, "Sr2RuO4_γ_$(t[i])_$(n_ε)x$(n_θ).h5")
-
-        L, k, v, E, dV, corners, corner_ids = load(file, t[i]; symmetrized = true)
-        ℓ = size(L)[1]
-        L *= 0.5 * Uee^2
-
-        σ_τ[i] = Ludwig.σ_lifetime(L, v, E, dV, kb * t[i])
-
-        Dxx = zeros(Float64, ℓ)
-        Dyy = zeros(Float64, ℓ)
-        for i in 1:ℓ
-            Dxx[i] = dii_μ(k[i], 1, 3, 0.0)
-            Dyy[i] = dii_μ(k[i], 2, 3, 0.0)
-        end
-        η_τ[i] = Ludwig.η_lifetime(L, Dxx, Dyy, E, dV, kb * t[i])
-        
->>>>>>> cb127da5
     end
     @show σ_τ
     @show η_τ
@@ -1562,7 +1140,6 @@
 
     # With impurity 
 
-<<<<<<< HEAD
     f = Figure()
     ax = Axis(f[1,1],
                 xlabel = "Mode Index",
@@ -1685,32 +1262,6 @@
     # LudwigIO.write_property_to_file("ρ", material*"_uniaxial_strain_ϵ_$(ϵ)", data_dir, n_ε, n_θ, Uee, Vimp, temps; addendum = "ϵ_$(ϵ)", imp_stem = impurity_stem)
 
 end 
-=======
-    f = Figure(fontsize = 20)
-    ax = Axis(f[1,1], ylabel = L"\tau_\text{eff}^{-1}\,(\mathrm{ps}^{-1})", xlabel = L"T\, (\mathrm{K})", 
-    xticks = [4, 16, 25, 36, 49, 64, 81, 100, 121, 144, 169, 196],
-                xtickformat = values -> [L"%$(Int(sqrt(x)))^2" for x in values])
-                xlims!(ax, 0, 200)
-    scatter!(ax, t.^2, 1e-12 ./ σ_τ, label = L"\tau_\sigma")
-    scatter!(ax, t.^2, 1e-12 ./ η_τ, label = L"\tau_\eta")
-    axislegend(ax, position = :lt)
-    display(f)
-    save(joinpath(plot_dir, "23 August 2024", "τ_eff_γ.png"),f)
-
-end
-
-function main()
-    n_ε = 12
-    n_θ = 38
-    Uee = 0.07517388226660576
-    Vimp = 8.647920506354473e-5
-
-    temps = 2.0:0.5:14.0
-
-    plot_η(n_ε, n_θ)
-    # LudwigIO.get_property("ηB2g", data_dir, material, 2.0, n_ε, n_θ, Uee, Vimp)
-end
->>>>>>> cb127da5
 
 include(joinpath(@__DIR__, "materials", "Sr2RuO4.jl"))
 data_dir = joinpath(@__DIR__, "..", "data", "Sr2RuO4", "model_2")
