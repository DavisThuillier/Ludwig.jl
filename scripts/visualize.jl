using Ludwig
using CairoMakie, LaTeXStrings
using LinearAlgebra
using StaticArrays
using ForwardDiff

function rational_format(x)
    x = Rational(x)
    if x == 0
        return L"0"
    elseif x == 1
        return L"\pi"
    elseif denominator(x) == 1
        return L"%$(numerator(x)) \pi"
    elseif numerator(x) == 1
        return L"\frac{\pi}{%$(denominator(x))}"
    elseif numerator(x) == -1
        return L"-\frac{\pi}{%$(denominator(x))}"
    else 
        return L"\frac{%$(numerator(x))}{%$(denominator(x))} \pi"
    end
end

function deformation_potentials()
    N = 1000

     # Generate grid of 1st quadrant 
     x = LinRange(0.0, 0.5, N)


     for δ in 0.0:0.05:0.5
        f = Figure(fontsize = 20)
        xticks = map(x -> (x // 4), 0:1:16)
        ax = Axis(f[1,1], 
                xlabel = L"θ",
                ylabel = L"D_{xx}^2",
                xticks = xticks,
                xtickformat = values -> rational_format.(values),
                title = latexstring("\$\\delta = $(δ) \\mathrm{ eV}\$")
                )
        labels = [L"\alpha", L"\beta", L"\gamma"]

        for μ in 2:3
            E = map(x -> bands[μ]([x[1], x[2]]), collect(Iterators.product(x, x)))
        
            c = Ludwig.find_contour(x, x, E) # Generate Fermi surface contours
            points = c.isolines[1].points
            θ = map(x -> atan(x[2], x[1]), points) / pi
            if θ[2] < θ[1] # Fix orientation
                reverse!(θ)
                reverse!(points)
            end

            points = vcat(points, reverse(points))
            points = vcat(points, reverse(points))

            θ = vcat(θ, θ .+ 0.5) 
            θ = vcat(θ, θ .+ 1.0)

            lines!(ax, θ[3:end-1], dii_μ.(points[3:end-1], 1, μ, δ).^2, label = labels[μ])
            # lines!(ax, θ, label = labels[μ])
        end
        axislegend(ax)
        display(f)
    end

    #  outfile = joinpath(@__DIR__, "..", "plots", "deformation_potentials.png")
    #  save(outfile, f)
end

function get_contour(k1, k2, x, N)
    level = bands[3](k1) + bands[3](k2)

    E = map(x -> bands[3]([x[1], x[2]]) + bands[3]([x[1], x[2]] .- k1 .- k2), collect(Iterators.product(x, x)))
<<<<<<< HEAD

    c = Ludwig.find_contour(x, x, E, level)
    return c
end

function delta(k1, k2, N)
    x = LinRange(-0.5, 0.5, N)

    f = Figure()
    ax = Axis(f[1,1], aspect = 1.0)
    xlims!(ax, -0.5, 0.5)
    ylims!(ax, -0.5, 0.5)

    for δkx = -0.005:0.005:0.005
        for δky = -0.005:0.005:0.005
            c = get_contour(k1 + [δkx, δky], k2, x, N)

            for iso in c.isolines
                lines!(ax, iso.points, color = map(x -> norm(ForwardDiff.gradient(bands[3], x)), iso.points), colorrange = (-1, 1))
                @show iso.arclength
            end

            c = get_contour(k1, k2 + [δkx, δky], x, N)

            for iso in c.isolines
                lines!(ax, iso.points, color = map(x -> norm(ForwardDiff.gradient(bands[3], x)), iso.points), colorrange = (-1, 1))
            end
            # Colorbar(f[1,2], h)
            display(f)
        end
    end
end

function main()
    T = 8 * kb
    n_ε = 12
    n_θ = 60

    mesh = Ludwig.multiband_mesh(bands, orbital_weights, T, n_ε, n_θ)
    ℓ = length(mesh.patches)

    corner_ids = map(x -> x.corners, mesh.patches)

    quads = Vector{Vector{SVector{2, Float64}}}(undef, 0)
    for i in 1:size(corner_ids)[1]
        push!(quads, map(x -> mesh.corners[x], corner_ids[i]))
    end

    f = Figure(size = (1200,1200), fontsize = 24)
    ax = Axis(f[1,1],
              aspect = 1.0,
              limits = (-0.5,0.5,-0.5,0.5),
              xlabel = L"k_x",
              xticks = map(x -> (x // 8), 0:1:16),
              xtickformat = values -> rational_format.(values),
              ylabel = L"k_y",
              yticks = map(x -> (x // 8), 0:1:16),
              ytickformat = values -> rational_format.(values),
              xlabelsize = 30,
              ylabelsize = 30
    )

    p = poly!(ax, quads, color = map(x -> x.energy, mesh.patches), colormap = :viridis, strokecolor = :black, strokewidth = 0.2)

    # Colorbar(f[1,2], p, label = L"\varepsilon - \mu (\mathrm{eV})", labelsize = 30)
    display(f)

    # save(joinpath(plot_dir,"uniaxial_strain","SRO_$(ϵ)_8.0_K.png"), f)
end

include(joinpath(@__DIR__, "materials", "Sr2RuO4_uniaxial_strain.jl"))
plot_dir = joinpath(@__DIR__, "..", "plots", "Sr2RuO4")
const ϵ = -0.05
main()
# deformation_potentials()

=======

    c = Ludwig.find_contour(x, x, E, level)
    return c
end

function delta(k1, k2, N)
    x = LinRange(-0.5, 0.5, N)

    f = Figure()
    ax = Axis(f[1,1], aspect = 1.0)
    xlims!(ax, -0.5, 0.5)
    ylims!(ax, -0.5, 0.5)

    for δkx = -0.005:0.005:0.005
        for δky = -0.005:0.005:0.005
            c = get_contour(k1 + [δkx, δky], k2, x, N)

            for iso in c.isolines
                lines!(ax, iso.points, color = map(x -> norm(ForwardDiff.gradient(bands[3], x)), iso.points), colorrange = (-1, 1))
                @show iso.arclength
            end

            c = get_contour(k1, k2 + [δkx, δky], x, N)

            for iso in c.isolines
                lines!(ax, iso.points, color = map(x -> norm(ForwardDiff.gradient(bands[3], x)), iso.points), colorrange = (-1, 1))
            end
            # Colorbar(f[1,2], h)
            display(f)
        end
    end
end


function main()
    T = 12 * kb
    n_ε = 12
    n_θ = 60
    mesh = Ludwig.multiband_mesh(bands, orbital_weights, T, n_ε, n_θ)
    ℓ = length(mesh.patches)

    corner_ids = map(x -> x.corners, mesh.patches)

    quads = Vector{Vector{SVector{2, Float64}}}(undef, 0)
    for i in 1:size(corner_ids)[1]
        push!(quads, map(x -> mesh.corners[x], corner_ids[i]))
    end

    f = Figure(size = (1200,1200), fontsize = 24)
    ax = Axis(f[1,1],
              aspect = 1.0,
              limits = (0.0,0.5,0.0,0.5),
              xlabel = L"k_x",
              xticks = map(x -> (x // 8), 0:1:16),
              xtickformat = values -> rational_format.(values),
              ylabel = L"k_y",
              yticks = map(x -> (x // 8), 0:1:16),
              ytickformat = values -> rational_format.(values),
              xlabelsize = 30,
              ylabelsize = 30
    )

    p = poly!(ax, quads, color = map(x -> x.energy, mesh.patches), colormap = :viridis, strokecolor = :black, strokewidth = 0.2)

    # Colorbar(f[1,2], p, label = L"\varepsilon - \mu (\mathrm{eV})", labelsize = 30)
    display(f)

    # save(joinpath(plot_dir,"23 August 2024","SRO_mesh_no_colorbar.png"), f)
end

include(joinpath(@__DIR__, "materials", "Sr2RuO4.jl"))
plot_dir = joinpath(@__DIR__, "..", "plots", "Sr2RuO4")

# form_factors()
# main()
# deformation_potentials()

k1 = [0.4, 0.2]
k2 = [-0.4, -0.2]

delta(k1, k2, 100)
>>>>>>> cb127da5
<|MERGE_RESOLUTION|>--- conflicted
+++ resolved
@@ -72,7 +72,6 @@
     level = bands[3](k1) + bands[3](k2)
 
     E = map(x -> bands[3]([x[1], x[2]]) + bands[3]([x[1], x[2]] .- k1 .- k2), collect(Iterators.product(x, x)))
-<<<<<<< HEAD
 
     c = Ludwig.find_contour(x, x, E, level)
     return c
@@ -148,87 +147,3 @@
 const ϵ = -0.05
 main()
 # deformation_potentials()
-
-=======
-
-    c = Ludwig.find_contour(x, x, E, level)
-    return c
-end
-
-function delta(k1, k2, N)
-    x = LinRange(-0.5, 0.5, N)
-
-    f = Figure()
-    ax = Axis(f[1,1], aspect = 1.0)
-    xlims!(ax, -0.5, 0.5)
-    ylims!(ax, -0.5, 0.5)
-
-    for δkx = -0.005:0.005:0.005
-        for δky = -0.005:0.005:0.005
-            c = get_contour(k1 + [δkx, δky], k2, x, N)
-
-            for iso in c.isolines
-                lines!(ax, iso.points, color = map(x -> norm(ForwardDiff.gradient(bands[3], x)), iso.points), colorrange = (-1, 1))
-                @show iso.arclength
-            end
-
-            c = get_contour(k1, k2 + [δkx, δky], x, N)
-
-            for iso in c.isolines
-                lines!(ax, iso.points, color = map(x -> norm(ForwardDiff.gradient(bands[3], x)), iso.points), colorrange = (-1, 1))
-            end
-            # Colorbar(f[1,2], h)
-            display(f)
-        end
-    end
-end
-
-
-function main()
-    T = 12 * kb
-    n_ε = 12
-    n_θ = 60
-    mesh = Ludwig.multiband_mesh(bands, orbital_weights, T, n_ε, n_θ)
-    ℓ = length(mesh.patches)
-
-    corner_ids = map(x -> x.corners, mesh.patches)
-
-    quads = Vector{Vector{SVector{2, Float64}}}(undef, 0)
-    for i in 1:size(corner_ids)[1]
-        push!(quads, map(x -> mesh.corners[x], corner_ids[i]))
-    end
-
-    f = Figure(size = (1200,1200), fontsize = 24)
-    ax = Axis(f[1,1],
-              aspect = 1.0,
-              limits = (0.0,0.5,0.0,0.5),
-              xlabel = L"k_x",
-              xticks = map(x -> (x // 8), 0:1:16),
-              xtickformat = values -> rational_format.(values),
-              ylabel = L"k_y",
-              yticks = map(x -> (x // 8), 0:1:16),
-              ytickformat = values -> rational_format.(values),
-              xlabelsize = 30,
-              ylabelsize = 30
-    )
-
-    p = poly!(ax, quads, color = map(x -> x.energy, mesh.patches), colormap = :viridis, strokecolor = :black, strokewidth = 0.2)
-
-    # Colorbar(f[1,2], p, label = L"\varepsilon - \mu (\mathrm{eV})", labelsize = 30)
-    display(f)
-
-    # save(joinpath(plot_dir,"23 August 2024","SRO_mesh_no_colorbar.png"), f)
-end
-
-include(joinpath(@__DIR__, "materials", "Sr2RuO4.jl"))
-plot_dir = joinpath(@__DIR__, "..", "plots", "Sr2RuO4")
-
-# form_factors()
-# main()
-# deformation_potentials()
-
-k1 = [0.4, 0.2]
-k2 = [-0.4, -0.2]
-
-delta(k1, k2, 100)
->>>>>>> cb127da5
